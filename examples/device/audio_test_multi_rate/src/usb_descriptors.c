/*
 * The MIT License (MIT)
 *
 * Copyright (c) 2019 Ha Thach (tinyusb.org)
 * Copyright (c) 2022 HiFiPhile
 *
 * Permission is hereby granted, free of charge, to any person obtaining a copy
 * of this software and associated documentation files (the "Software"), to deal
 * in the Software without restriction, including without limitation the rights
 * to use, copy, modify, merge, publish, distribute, sublicense, and/or sell
 * copies of the Software, and to permit persons to whom the Software is
 * furnished to do so, subject to the following conditions:
 *
 * The above copyright notice and this permission notice shall be included in
 * all copies or substantial portions of the Software.
 *
 * THE SOFTWARE IS PROVIDED "AS IS", WITHOUT WARRANTY OF ANY KIND, EXPRESS OR
 * IMPLIED, INCLUDING BUT NOT LIMITED TO THE WARRANTIES OF MERCHANTABILITY,
 * FITNESS FOR A PARTICULAR PURPOSE AND NONINFRINGEMENT. IN NO EVENT SHALL THE
 * AUTHORS OR COPYRIGHT HOLDERS BE LIABLE FOR ANY CLAIM, DAMAGES OR OTHER
 * LIABILITY, WHETHER IN AN ACTION OF CONTRACT, TORT OR OTHERWISE, ARISING FROM,
 * OUT OF OR IN CONNECTION WITH THE SOFTWARE OR THE USE OR OTHER DEALINGS IN
 * THE SOFTWARE.
 *
 */

#include "bsp/board_api.h"
#include "tusb.h"
#include "usb_descriptors.h"

/* A combination of interfaces must have a unique product id, since PC will save device driver after the first plug.
 * Same VID/PID with different interface e.g MSC (first), then CDC (later) will possibly cause system error on PC.
 *
 * Auto ProductID layout's Bitmap:
 *   [MSB]     AUDIO | MIDI | HID | MSC | CDC          [LSB]
 */
#define PID_MAP(itf, n)  ((CFG_TUD_##itf) ? (1 << (n)) : 0)
#define USB_PID           (0x4000 | PID_MAP(CDC, 0) | PID_MAP(MSC, 1) | PID_MAP(HID, 2) | \
    PID_MAP(MIDI, 3) | PID_MAP(AUDIO, 4) | PID_MAP(VENDOR, 5) )

//--------------------------------------------------------------------+
// Device Descriptors
//--------------------------------------------------------------------+
<<<<<<< HEAD
tusb_desc_device_t const desc_device = {
=======
static tusb_desc_device_t const desc_device =
{
>>>>>>> fc3857eb
    .bLength            = sizeof(tusb_desc_device_t),
    .bDescriptorType    = TUSB_DESC_DEVICE,
    .bcdUSB             = 0x0200,

    // Use Interface Association Descriptor (IAD) for Audio
    // As required by USB Specs IAD's subclass must be common class (2) and protocol must be IAD (1)
    .bDeviceClass       = TUSB_CLASS_MISC,
    .bDeviceSubClass    = MISC_SUBCLASS_COMMON,
    .bDeviceProtocol    = MISC_PROTOCOL_IAD,
    .bMaxPacketSize0    = CFG_TUD_ENDPOINT0_SIZE,

    .idVendor           = 0xCafe,
    .idProduct          = USB_PID,
    .bcdDevice          = 0x0100,

    .iManufacturer      = 0x01,
    .iProduct           = 0x02,
    .iSerialNumber      = 0x03,

    .bNumConfigurations = 0x01
};

// Invoked when received GET DEVICE DESCRIPTOR
// Application return pointer to descriptor
uint8_t const * tud_descriptor_device_cb(void) {
  return (uint8_t const *) &desc_device;
}

//--------------------------------------------------------------------+
// Configuration Descriptor
//--------------------------------------------------------------------+
enum {
  ITF_NUM_AUDIO_CONTROL = 0,
  ITF_NUM_AUDIO_STREAMING,
  ITF_NUM_TOTAL
};

#if CFG_TUSB_MCU == OPT_MCU_LPC175X_6X || CFG_TUSB_MCU == OPT_MCU_LPC177X_8X || CFG_TUSB_MCU == OPT_MCU_LPC40XX
  // LPC 17xx and 40xx endpoint type (bulk/interrupt/iso) are fixed by its number
  // 0 control, 1 In, 2 Bulk, 3 Iso, 4 In etc ...
  #define EPNUM_AUDIO   0x03

#elif TU_CHECK_MCU(OPT_MCU_NRF5X)
  // nRF5x ISO can only be endpoint 8
  #define EPNUM_AUDIO   0x08

#else
  #define EPNUM_AUDIO   0x01
#endif

#define CONFIG_UAC1_TOTAL_LEN    	(TUD_CONFIG_DESC_LEN + TUD_AUDIO10_MIC_ONE_CH_DESC_LEN(3))

uint8_t const desc_uac1_configuration[] = {
  // Config number, interface count, string index, total length, attribute, power in mA
  TUD_CONFIG_DESCRIPTOR(1, ITF_NUM_TOTAL, 0, CONFIG_UAC1_TOTAL_LEN, 0x00, 100),

  // Interface number, string index, EP Out & EP In address, EP size
  TUD_AUDIO10_MIC_ONE_CH_DESCRIPTOR(/*_itfnum*/ ITF_NUM_AUDIO_CONTROL, /*_stridx*/ 0, /*_nBytesPerSample*/ 2, /*_nBitsUsedPerSample*/ 16, /*_epin*/ 0x80 | EPNUM_AUDIO, /*_epsize*/ CFG_TUD_AUDIO10_FUNC_1_FORMAT_1_EP_SZ_IN, 32000, 48000, 96000)
};

TU_VERIFY_STATIC(sizeof(desc_uac1_configuration) == CONFIG_UAC1_TOTAL_LEN, "Incorrect size");

#if TUD_OPT_HIGH_SPEED
#define CONFIG_UAC2_TOTAL_LEN    	(TUD_CONFIG_DESC_LEN + TUD_AUDIO20_MIC_ONE_CH_2_FORMAT_DESC_LEN)

uint8_t const desc2_uac2_configuration[] = {
    // Config number, interface count, string index, total length, attribute, power in mA
    TUD_CONFIG_DESCRIPTOR(1, ITF_NUM_TOTAL, 0, CONFIG_UAC2_TOTAL_LEN, 0x00, 100),

    // Interface number, string index, EP Out & EP In address, EP size
    TUD_AUDIO20_MIC_ONE_CH_2_FORMAT_DESCRIPTOR(/*_itfnum*/ ITF_NUM_AUDIO_CONTROL, /*_stridx*/ 0, /*_epin*/ 0x80 | EPNUM_AUDIO)
};

TU_VERIFY_STATIC(sizeof(desc2_uac2_configuration) == CONFIG_UAC2_TOTAL_LEN, "Incorrect size");

// device qualifier is mostly similar to device descriptor since we don't change configuration based on speed
tusb_desc_device_qualifier_t const desc_device_qualifier = {
  .bLength            = sizeof(tusb_desc_device_t),
  .bDescriptorType    = TUSB_DESC_DEVICE,
  .bcdUSB             = 0x0200,

  .bDeviceClass       = TUSB_CLASS_MISC,
  .bDeviceSubClass    = MISC_SUBCLASS_COMMON,
  .bDeviceProtocol    = MISC_PROTOCOL_IAD,

  .bMaxPacketSize0    = CFG_TUD_ENDPOINT0_SIZE,
  .bNumConfigurations = 0x01,
  .bReserved          = 0x00
};

// Invoked when received GET DEVICE QUALIFIER DESCRIPTOR request
// Application return pointer to descriptor, whose contents must exist long enough for transfer to complete.
// device_qualifier descriptor describes information about a high-speed capable device that would
// change if the device were operating at the other speed. If not highspeed capable stall this request.
uint8_t const *tud_descriptor_device_qualifier_cb(void) {
  return (uint8_t const *) &desc_device_qualifier;
}

// Invoked when received GET OTHER SEED CONFIGURATION DESCRIPTOR request
// Application return pointer to descriptor, whose contents must exist long enough for transfer to complete
// Configuration descriptor in the other speed e.g if high speed then this is for full speed and vice versa
uint8_t const *tud_descriptor_other_speed_configuration_cb(uint8_t index) {
  (void) index;// for multiple configurations

  // if link speed is high return fullspeed config, and vice versa
  return (tud_speed_get() == TUSB_SPEED_HIGH) ? desc_uac1_configuration : desc2_uac2_configuration;
}

#endif// highspeed

// Invoked when received GET CONFIGURATION DESCRIPTOR
// Application return pointer to descriptor
// Descriptor contents must exist long enough for transfer to complete
uint8_t const * tud_descriptor_configuration_cb(uint8_t index) {
  (void) index; // for multiple configurations
#if TUD_OPT_HIGH_SPEED
  // Although we are highspeed, host may be fullspeed.
  if(tud_speed_get() == TUSB_SPEED_FULL) {
    return desc_uac1_configuration;
  } else {
    return desc2_uac2_configuration;
  }
#else
    return desc_uac1_configuration;
#endif
}

//--------------------------------------------------------------------+
// String Descriptors
//--------------------------------------------------------------------+

// String Descriptor Index
enum {
  STRID_LANGID = 0,
  STRID_MANUFACTURER,
  STRID_PRODUCT,
  STRID_SERIAL,
};

// array of pointer to string descriptors
char const* string_desc_arr [] = {
    (const char[]) { 0x09, 0x04 }, // 0: is supported language is English (0x0409)
    "PaniRCorp",                   // 1: Manufacturer
    "MicNode",                     // 2: Product
    NULL,                          // 3: Serials will use unique ID if possible
    "UAC2",                        // 4: Audio Interface

};

static uint16_t _desc_str[32 + 1];

// Invoked when received GET STRING DESCRIPTOR request
// Application return pointer to descriptor, whose contents must exist long enough for transfer to complete
uint16_t const *tud_descriptor_string_cb(uint8_t index, uint16_t langid) {
  (void) langid;
  size_t chr_count;

  switch ( index ) {
    case STRID_LANGID:
      memcpy(&_desc_str[1], string_desc_arr[0], 2);
      chr_count = 1;
      break;

    case STRID_SERIAL:
      chr_count = board_usb_get_serial(_desc_str + 1, 32);
      break;

    default:
      // Note: the 0xEE index string is a Microsoft OS 1.0 Descriptors.
      // https://docs.microsoft.com/en-us/windows-hardware/drivers/usbcon/microsoft-defined-usb-descriptors

      if ( !(index < sizeof(string_desc_arr) / sizeof(string_desc_arr[0])) ) return NULL;

      const char *str = string_desc_arr[index];

      // Cap at max char
      chr_count = strlen(str);
      size_t const max_count = sizeof(_desc_str) / sizeof(_desc_str[0]) - 1; // -1 for string type
      if ( chr_count > max_count ) chr_count = max_count;

      // Convert ASCII string into UTF-16
      for ( size_t i = 0; i < chr_count; i++ ) {
        _desc_str[1 + i] = str[i];
      }
      break;
  }

  // first byte is length (including header), second byte is string type
  _desc_str[0] = (uint16_t) ((TUSB_DESC_STRING << 8) | (2 * chr_count + 2));

  return _desc_str;
}<|MERGE_RESOLUTION|>--- conflicted
+++ resolved
@@ -41,12 +41,7 @@
 //--------------------------------------------------------------------+
 // Device Descriptors
 //--------------------------------------------------------------------+
-<<<<<<< HEAD
-tusb_desc_device_t const desc_device = {
-=======
-static tusb_desc_device_t const desc_device =
-{
->>>>>>> fc3857eb
+static tusb_desc_device_t const desc_device = {
     .bLength            = sizeof(tusb_desc_device_t),
     .bDescriptorType    = TUSB_DESC_DEVICE,
     .bcdUSB             = 0x0200,
