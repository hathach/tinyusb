/*
 * The MIT License (MIT)
 *
 * Copyright (c) 2019 Ha Thach (tinyusb.org)
 *
 * Permission is hereby granted, free of charge, to any person obtaining a copy
 * of this software and associated documentation files (the "Software"), to deal
 * in the Software without restriction, including without limitation the rights
 * to use, copy, modify, merge, publish, distribute, sublicense, and/or sell
 * copies of the Software, and to permit persons to whom the Software is
 * furnished to do so, subject to the following conditions:
 *
 * The above copyright notice and this permission notice shall be included in
 * all copies or substantial portions of the Software.
 *
 * THE SOFTWARE IS PROVIDED "AS IS", WITHOUT WARRANTY OF ANY KIND, EXPRESS OR
 * IMPLIED, INCLUDING BUT NOT LIMITED TO THE WARRANTIES OF MERCHANTABILITY,
 * FITNESS FOR A PARTICULAR PURPOSE AND NONINFRINGEMENT. IN NO EVENT SHALL THE
 * AUTHORS OR COPYRIGHT HOLDERS BE LIABLE FOR ANY CLAIM, DAMAGES OR OTHER
 * LIABILITY, WHETHER IN AN ACTION OF CONTRACT, TORT OR OTHERWISE, ARISING FROM,
 * OUT OF OR IN CONNECTION WITH THE SOFTWARE OR THE USE OR OTHER DEALINGS IN
 * THE SOFTWARE.
 *
 */

#include "bsp/board_api.h"
#include "class/dfu/dfu_rt_device.h"
#include "tusb.h"

/* A combination of interfaces must have a unique product id, since PC will save device driver after the first plug.
 * Same VID/PID with different interface e.g MSC (first), then CDC (later) will possibly cause system error on PC.
 *
 * Auto ProductID layout's Bitmap:
 *   [MSB]         HID | MSC | CDC          [LSB]
 */
#define PID_MAP(itf, n)  ((CFG_TUD_##itf) ? (1 << (n)) : 0)
#define USB_PID           (0x4000 | PID_MAP(CDC, 0) | PID_MAP(MSC, 1) | PID_MAP(HID, 2) | \
                           PID_MAP(MIDI, 3) | PID_MAP(VENDOR, 4) )

//--------------------------------------------------------------------+
// Device Descriptors
//--------------------------------------------------------------------+
static const tusb_desc_device_t desc_device = {
  .bLength = sizeof(tusb_desc_device_t),
  .bDescriptorType = TUSB_DESC_DEVICE,
  .bcdUSB = 0x0201,

#if CFG_TUD_CDC
  // Use Interface Association Descriptor (IAD) for CDC
  // As required by USB Specs IAD's subclass must be common class (2) and protocol must be IAD (1)
  .bDeviceClass = TUSB_CLASS_MISC,
  .bDeviceSubClass = MISC_SUBCLASS_COMMON,
  .bDeviceProtocol = MISC_PROTOCOL_IAD,
#else
  .bDeviceClass = 0x00,
  .bDeviceSubClass = 0x00,
  .bDeviceProtocol = 0x00,
#endif

  .bMaxPacketSize0 = CFG_TUD_ENDPOINT0_SIZE,

  .idVendor = 0xCafe,
  .idProduct = USB_PID,
  .bcdDevice = 0x0100,

  .iManufacturer = 0x01,
  .iProduct = 0x02,
  .iSerialNumber = 0x03,

  .bNumConfigurations = 0x01
};

// Invoked when received GET DEVICE DESCRIPTOR
// Application return pointer to descriptor
uint8_t const *tud_descriptor_device_cb(void) {
  return (uint8_t const *) &desc_device;
}

//--------------------------------------------------------------------+
// Configuration Descriptor
//--------------------------------------------------------------------+

enum {
  ITF_NUM_DFU_RT,
  ITF_NUM_TOTAL
};

#define CONFIG_TOTAL_LEN (TUD_CONFIG_DESC_LEN + TUD_DFU_RT_DESC_LEN)

uint8_t const desc_configuration[] = {
  // Config number, interface count, string index, total length, attribute, power in mA
  TUD_CONFIG_DESCRIPTOR(1, ITF_NUM_TOTAL, 0, CONFIG_TOTAL_LEN, 0x00, 100),

  // Interface number, string index, attributes, detach timeout, transfer size */
  TUD_DFU_RT_DESCRIPTOR(ITF_NUM_DFU_RT, 4, 0x0d, 1000, 4096),
};


// Invoked when received GET CONFIGURATION DESCRIPTOR
// Application return pointer to descriptor
// Descriptor contents must exist long enough for transfer to complete
uint8_t const *tud_descriptor_configuration_cb(uint8_t index) {
  (void) index;// for multiple configurations
  return desc_configuration;
}

//--------------------------------------------------------------------+
// BOS Descriptor
//--------------------------------------------------------------------+

/* Microsoft OS 2.0 registry property descriptor
Per MS requirements https://msdn.microsoft.com/en-us/library/windows/hardware/hh450799(v=vs.85).aspx
device should create DeviceInterfaceGUIDs. It can be done by driver and
in case of real PnP solution device should expose MS "Microsoft OS 2.0
registry property descriptor". Such descriptor can insert any record
into Windows registry per device/configuration/interface. In our case it
will insert "DeviceInterfaceGUIDs" multistring property.
GUID is freshly generated and should be OK to use.
https://developers.google.com/web/fundamentals/native-hardware/build-for-webusb/
(Section Microsoft OS compatibility descriptors)
*/

#define BOS_TOTAL_LEN (TUD_BOS_DESC_LEN + TUD_BOS_MICROSOFT_OS_DESC_LEN)

#define MS_OS_20_DESC_LEN 0xA2

#define VENDOR_REQUEST_MICROSOFT 1

// BOS Descriptor is required for webUSB
uint8_t const desc_bos[] = {
    // total length, number of device caps
    TUD_BOS_DESCRIPTOR(BOS_TOTAL_LEN, 1),

    // Microsoft OS 2.0 descriptor
    TUD_BOS_MS_OS_20_DESCRIPTOR(MS_OS_20_DESC_LEN, 1)
};

uint8_t const *tud_descriptor_bos_cb(void) {
  return desc_bos;
}

uint8_t const desc_ms_os_20[] = {
    // Set header: length, type, windows version, total length
    U16_TO_U8S_LE(0x000A), U16_TO_U8S_LE(MS_OS_20_SET_HEADER_DESCRIPTOR), U32_TO_U8S_LE(0x06030000), U16_TO_U8S_LE(MS_OS_20_DESC_LEN),

    // MS OS 2.0 Compatible ID descriptor: length, type, compatible ID, sub compatible ID
    U16_TO_U8S_LE(0x0014), U16_TO_U8S_LE(MS_OS_20_FEATURE_COMPATBLE_ID), 'W', 'I', 'N', 'U', 'S', 'B', 0x00, 0x00,
    0x00, 0x00, 0x00, 0x00, 0x00, 0x00, 0x00, 0x00,// sub-compatible

    // MS OS 2.0 Registry property descriptor: length, type
    U16_TO_U8S_LE(MS_OS_20_DESC_LEN - 0x0A - 0x14), U16_TO_U8S_LE(MS_OS_20_FEATURE_REG_PROPERTY),
    U16_TO_U8S_LE(0x0007), U16_TO_U8S_LE(0x002A),// wPropertyDataType, wPropertyNameLength and PropertyName "DeviceInterfaceGUIDs\0" in UTF-16
    'D', 0x00, 'e', 0x00, 'v', 0x00, 'i', 0x00, 'c', 0x00, 'e', 0x00, 'I', 0x00, 'n', 0x00, 't', 0x00, 'e', 0x00,
    'r', 0x00, 'f', 0x00, 'a', 0x00, 'c', 0x00, 'e', 0x00, 'G', 0x00, 'U', 0x00, 'I', 0x00, 'D', 0x00, 's', 0x00, 0x00, 0x00,
    U16_TO_U8S_LE(0x0050),// wPropertyDataLength
    //bPropertyData: {F7CC2C68-3B14-4D72-B876-1A981AD2C9E5}.
    '{', 0x00, 'F', 0x00, '7', 0x00, 'C', 0x00, 'C', 0x00, '2', 0x00, 'C', 0x00, '6', 0x00, '8', 0x00, '-', 0x00,
    '3', 0x00, 'B', 0x00, '1', 0x00, '4', 0x00, '-', 0x00, '4', 0x00, 'D', 0x00, '7', 0x00, '2', 0x00, '-', 0x00,
    'B', 0x00, '8', 0x00, '7', 0x00, '6', 0x00, '-', 0x00, '1', 0x00, 'A', 0x00, '9', 0x00, '8', 0x00, '1', 0x00,
    'A', 0x00, 'D', 0x00, '2', 0x00, 'C', 0x00, '9', 0x00, 'E', 0x00, '5', 0x00, '}', 0x00, 0x00, 0x00, 0x00, 0x00
};

TU_VERIFY_STATIC(sizeof(desc_ms_os_20) == MS_OS_20_DESC_LEN, "Incorrect size");

// Invoked when a control transfer occurred on an interface of this class
// Driver response accordingly to the request and the transfer stage (setup/data/ack)
// return false to stall control endpoint (e.g unsupported request)
bool tud_vendor_control_xfer_cb(uint8_t rhport, uint8_t stage, tusb_control_request_t const *request) {
  // nothing to with DATA & ACK stage
  if (stage != CONTROL_STAGE_SETUP) {
    return true;
  }

  switch (request->bmRequestType_bit.type) {
    case TUSB_REQ_TYPE_VENDOR:
      switch (request->bRequest) {
        case VENDOR_REQUEST_MICROSOFT:
          if (request->wIndex == 7) {
            return tud_control_xfer(rhport, request, (void *) (uintptr_t) desc_ms_os_20, MS_OS_20_DESC_LEN);
          } else {
            return false;
          }

        default:
          break;
      }
      break;

    default:
      break;
  }

  // stall unknown request
  return false;
}

//--------------------------------------------------------------------+
// String Descriptors
//--------------------------------------------------------------------+

// String Descriptor Index
enum {
  STRID_LANGID = 0,
  STRID_MANUFACTURER,
  STRID_PRODUCT,
  STRID_SERIAL,
};

// array of pointer to string descriptors
static char const *string_desc_arr[] = {
  (const char[]){0x09, 0x04},// 0: is supported language is English (0x0409)
  "TinyUSB",                 // 1: Manufacturer
  "TinyUSB Device",          // 2: Product
  NULL,                      // 3: Serials will use unique ID if possible
  "TinyUSB DFU runtime",     // 4: DFU runtime
};

static uint16_t _desc_str[32 + 1];

// Invoked when received GET STRING DESCRIPTOR request
// Application return pointer to descriptor, whose contents must exist long enough for transfer to complete
uint16_t const *tud_descriptor_string_cb(uint8_t index, uint16_t langid) {
  (void) langid;
  size_t chr_count;

  switch (index) {
    case STRID_LANGID:
      memcpy(&_desc_str[1], string_desc_arr[0], 2);
      chr_count = 1;
      break;

    case STRID_SERIAL:
      chr_count = board_usb_get_serial(_desc_str + 1, 32);
      break;

    default:
      // Note: the 0xEE index string is a Microsoft OS 1.0 Descriptors.
      // https://docs.microsoft.com/en-us/windows-hardware/drivers/usbcon/microsoft-defined-usb-descriptors

      if (!(index < sizeof(string_desc_arr) / sizeof(string_desc_arr[0]))) {
        return NULL;
      }

      const char *str = string_desc_arr[index];

      // Cap at max char
      chr_count = strlen(str);
<<<<<<< HEAD
      size_t const max_count = sizeof(_desc_str) / sizeof(_desc_str[0]) - 1;// -1 for string type
=======
      size_t const max_count = sizeof(_desc_str) / sizeof(_desc_str[0]) - 1; // -1 for string type
>>>>>>> d46f71bd
      if (chr_count > max_count) {
        chr_count = max_count;
      }

      // Convert ASCII string into UTF-16
      for (size_t i = 0; i < chr_count; i++) {
        _desc_str[1 + i] = str[i];
      }
      break;
  }

  // first byte is length (including header), second byte is string type
  _desc_str[0] = (uint16_t) ((TUSB_DESC_STRING << 8) | (2 * chr_count + 2));

  return _desc_str;
}<|MERGE_RESOLUTION|>--- conflicted
+++ resolved
@@ -24,7 +24,6 @@
  */
 
 #include "bsp/board_api.h"
-#include "class/dfu/dfu_rt_device.h"
 #include "tusb.h"
 
 /* A combination of interfaces must have a unique product id, since PC will save device driver after the first plug.
@@ -245,11 +244,7 @@
 
       // Cap at max char
       chr_count = strlen(str);
-<<<<<<< HEAD
-      size_t const max_count = sizeof(_desc_str) / sizeof(_desc_str[0]) - 1;// -1 for string type
-=======
       size_t const max_count = sizeof(_desc_str) / sizeof(_desc_str[0]) - 1; // -1 for string type
->>>>>>> d46f71bd
       if (chr_count > max_count) {
         chr_count = max_count;
       }
