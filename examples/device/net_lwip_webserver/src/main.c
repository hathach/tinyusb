/*
 * The MIT License (MIT)
 *
 * Copyright (c) 2020 Peter Lawrence
 *
 * influenced by lrndis https://github.com/fetisov/lrndis
 *
 * Permission is hereby granted, free of charge, to any person obtaining a copy
 * of this software and associated documentation files (the "Software"), to deal
 * in the Software without restriction, including without limitation the rights
 * to use, copy, modify, merge, publish, distribute, sublicense, and/or sell
 * copies of the Software, and to permit persons to whom the Software is
 * furnished to do so, subject to the following conditions:
 *
 * The above copyright notice and this permission notice shall be included in
 * all copies or substantial portions of the Software.
 *
 * THE SOFTWARE IS PROVIDED "AS IS", WITHOUT WARRANTY OF ANY KIND, EXPRESS OR
 * IMPLIED, INCLUDING BUT NOT LIMITED TO THE WARRANTIES OF MERCHANTABILITY,
 * FITNESS FOR A PARTICULAR PURPOSE AND NONINFRINGEMENT. IN NO EVENT SHALL THE
 * AUTHORS OR COPYRIGHT HOLDERS BE LIABLE FOR ANY CLAIM, DAMAGES OR OTHER
 * LIABILITY, WHETHER IN AN ACTION OF CONTRACT, TORT OR OTHERWISE, ARISING FROM,
 * OUT OF OR IN CONNECTION WITH THE SOFTWARE OR THE USE OR OTHER DEALINGS IN
 * THE SOFTWARE.
 *
 */

/*
this appears as either a RNDIS or CDC-ECM USB virtual network adapter; the OS picks its preference

RNDIS should be valid on Linux and Windows hosts, and CDC-ECM should be valid on Linux and macOS hosts

The MCU appears to the host as IP address 192.168.7.1, and provides a DHCP server, DNS server, and web server.
*/
/*
Some smartphones *may* work with this implementation as well, but likely have limited (broken) drivers,
and likely their manufacturer has not tested such functionality.  Some code workarounds could be tried:

The smartphone may only have an ECM driver, but refuse to automatically pick ECM (unlike the OSes above);
try modifying ./examples/devices/net_lwip_webserver/usb_descriptors.c so that CONFIG_ID_ECM is default.

The smartphone may be artificially picky about which Ethernet MAC address to recognize; if this happens,
try changing the first byte of tud_network_mac_address[] below from 0x02 to 0x00 (clearing bit 1).
*/

#include "bsp/board_api.h"
#include "tusb.h"

#include "dhserver.h"
#include "dnserver.h"
#include "httpd.h"
#include "lwip/ethip6.h"
#include "lwip/init.h"
#include "lwip/timeouts.h"

#ifdef INCLUDE_IPERF
  #include "lwip/apps/lwiperf.h"
#endif

<<<<<<< HEAD
#define INIT_IP4(a,b,c,d) { PP_HTONL(LWIP_MAKEU32(a,b,c,d)) }
=======
#define INIT_IP4(a, b, c, d) \
  { PP_HTONL(LWIP_MAKEU32(a, b, c, d)) }
>>>>>>> e5b6f93d

/* lwip context */
static struct netif netif_data;

/* shared between tud_network_recv_cb() and service_traffic() */
static struct pbuf *received_frame;

/* this is used by this code, ./class/net/net_driver.c, and usb_descriptors.c */
/* ideally speaking, this should be generated from the hardware's unique ID (if available) */
/* it is suggested that the first byte is 0x02 to indicate a link-local address */
uint8_t tud_network_mac_address[6] = {0x02, 0x02, 0x84, 0x6A, 0x96, 0x00};

/* network parameters of this MCU */
static const ip4_addr_t ipaddr = INIT_IP4(192, 168, 7, 1);
static const ip4_addr_t netmask = INIT_IP4(255, 255, 255, 0);
static const ip4_addr_t gateway = INIT_IP4(0, 0, 0, 0);

/* database IP addresses that can be offered to the host; this must be in RAM to store assigned MAC addresses */
static dhcp_entry_t entries[] = {
    /* mac ip address               lease time */
    {{0}, INIT_IP4(192, 168, 7, 2), 24 * 60 * 60},
    {{0}, INIT_IP4(192, 168, 7, 3), 24 * 60 * 60},
    {{0}, INIT_IP4(192, 168, 7, 4), 24 * 60 * 60},
};

static const dhcp_config_t dhcp_config = {
    .router = INIT_IP4(0, 0, 0, 0),  /* router address (if any) */
    .port = 67,                      /* listen port */
    .dns = INIT_IP4(192, 168, 7, 1), /* dns server (if any) */
    "usb",                           /* dns suffix */
    TU_ARRAY_SIZE(entries),          /* num entry */
    entries                          /* entries */
};

static err_t linkoutput_fn(struct netif *netif, struct pbuf *p) {
  (void) netif;

  for (;;) {
    /* if TinyUSB isn't ready, we must signal back to lwip that there is nothing we can do */
    if (!tud_ready())
      return ERR_USE;

    /* if the network driver can accept another packet, we make it happen */
    if (tud_network_can_xmit(p->tot_len)) {
      tud_network_xmit(p, 0 /* unused for this example */);
      return ERR_OK;
    }

    /* transfer execution to TinyUSB in the hopes that it will finish transmitting the prior packet */
    tud_task();
  }
}

static err_t ip4_output_fn(struct netif *netif, struct pbuf *p, const ip4_addr_t *addr) {
  return etharp_output(netif, p, addr);
}

#if LWIP_IPV6
static err_t ip6_output_fn(struct netif *netif, struct pbuf *p, const ip6_addr_t *addr) {
  return ethip6_output(netif, p, addr);
}
#endif

static err_t netif_init_cb(struct netif *netif) {
  LWIP_ASSERT("netif != NULL", (netif != NULL));
  netif->mtu = CFG_TUD_NET_MTU;
  netif->flags = NETIF_FLAG_BROADCAST | NETIF_FLAG_ETHARP | NETIF_FLAG_LINK_UP | NETIF_FLAG_UP;
  netif->state = NULL;
  netif->name[0] = 'E';
  netif->name[1] = 'X';
  netif->linkoutput = linkoutput_fn;
  netif->output = ip4_output_fn;
#if LWIP_IPV6
  netif->output_ip6 = ip6_output_fn;
#endif
  return ERR_OK;
}

static void init_lwip(void) {
  struct netif *netif = &netif_data;

  lwip_init();

  /* the lwip virtual MAC address must be different from the host's; to ensure this, we toggle the LSbit */
  netif->hwaddr_len = sizeof(tud_network_mac_address);
  memcpy(netif->hwaddr, tud_network_mac_address, sizeof(tud_network_mac_address));
  netif->hwaddr[5] ^= 0x01;

  netif = netif_add(netif, &ipaddr, &netmask, &gateway, NULL, netif_init_cb, ip_input);
#if LWIP_IPV6
  netif_create_ip6_linklocal_address(netif, 1);
#endif
  netif_set_default(netif);
}

/* handle any DNS requests from dns-server */
bool dns_query_proc(const char *name, ip4_addr_t *addr) {
  if (0 == strcmp(name, "tiny.usb")) {
    *addr = ipaddr;
    return true;
  }
  return false;
}

bool tud_network_recv_cb(const uint8_t *src, uint16_t size) {
  /* this shouldn't happen, but if we get another packet before
  parsing the previous, we must signal our inability to accept it */
  if (received_frame) return false;

  if (size) {
    struct pbuf *p = pbuf_alloc(PBUF_RAW, size, PBUF_POOL);

    if (p) {
      /* pbuf_alloc() has already initialized struct; all we need to do is copy the data */
      memcpy(p->payload, src, size);

      /* store away the pointer for service_traffic() to later handle */
      received_frame = p;
    }
  }

  return true;
}

uint16_t tud_network_xmit_cb(uint8_t *dst, void *ref, uint16_t arg) {
  struct pbuf *p = (struct pbuf *) ref;

  (void) arg; /* unused for this example */

  return pbuf_copy_partial(p, dst, p->tot_len, 0);
}

static void service_traffic(void) {
  /* handle any packet received by tud_network_recv_cb() */
  if (received_frame) {
    ethernet_input(received_frame, &netif_data);
    pbuf_free(received_frame);
    received_frame = NULL;
    tud_network_recv_renew();
  }

  sys_check_timeouts();
}

void tud_network_init_cb(void) {
  /* if the network is re-initializing and we have a leftover packet, we must do a cleanup */
  if (received_frame) {
    pbuf_free(received_frame);
    received_frame = NULL;
  }
}

int main(void) {
  /* initialize TinyUSB */
  board_init();

  // init device stack on configured roothub port
  tud_init(BOARD_TUD_RHPORT);

  if (board_init_after_tusb) {
    board_init_after_tusb();
  }

  /* initialize lwip, dhcp-server, dns-server, and http */
  init_lwip();
  while (!netif_is_up(&netif_data));
  while (dhserv_init(&dhcp_config) != ERR_OK);
  while (dnserv_init(IP_ADDR_ANY, 53, dns_query_proc) != ERR_OK);
  httpd_init();

#ifdef INCLUDE_IPERF
  // test with: iperf -c 192.168.7.1 -e -i 1 -M 5000 -l 8192 -r
  lwiperf_start_tcp_server_default(NULL, NULL);
#endif

<<<<<<< HEAD
  while (1)
  {
=======
  while (1) {
>>>>>>> e5b6f93d
    tud_task();
    service_traffic();
  }

  return 0;
}

/* lwip has provision for using a mutex, when applicable */
sys_prot_t sys_arch_protect(void) {
  return 0;
}
void sys_arch_unprotect(sys_prot_t pval) {
  (void) pval;
}

/* lwip needs a millisecond time source, and the TinyUSB board support code has one available */
uint32_t sys_now(void) {
  return board_millis();
}<|MERGE_RESOLUTION|>--- conflicted
+++ resolved
@@ -57,12 +57,8 @@
   #include "lwip/apps/lwiperf.h"
 #endif
 
-<<<<<<< HEAD
-#define INIT_IP4(a,b,c,d) { PP_HTONL(LWIP_MAKEU32(a,b,c,d)) }
-=======
 #define INIT_IP4(a, b, c, d) \
   { PP_HTONL(LWIP_MAKEU32(a, b, c, d)) }
->>>>>>> e5b6f93d
 
 /* lwip context */
 static struct netif netif_data;
@@ -238,12 +234,7 @@
   lwiperf_start_tcp_server_default(NULL, NULL);
 #endif
 
-<<<<<<< HEAD
-  while (1)
-  {
-=======
   while (1) {
->>>>>>> e5b6f93d
     tud_task();
     service_traffic();
   }
