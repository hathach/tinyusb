/* 
 * The MIT License (MIT)
 *
 * Copyright (c) 2018, hathach (tinyusb.org)
 *
 * Permission is hereby granted, free of charge, to any person obtaining a copy
 * of this software and associated documentation files (the "Software"), to deal
 * in the Software without restriction, including without limitation the rights
 * to use, copy, modify, merge, publish, distribute, sublicense, and/or sell
 * copies of the Software, and to permit persons to whom the Software is
 * furnished to do so, subject to the following conditions:
 *
 * The above copyright notice and this permission notice shall be included in
 * all copies or substantial portions of the Software.
 *
 * THE SOFTWARE IS PROVIDED "AS IS", WITHOUT WARRANTY OF ANY KIND, EXPRESS OR
 * IMPLIED, INCLUDING BUT NOT LIMITED TO THE WARRANTIES OF MERCHANTABILITY,
 * FITNESS FOR A PARTICULAR PURPOSE AND NONINFRINGEMENT. IN NO EVENT SHALL THE
 * AUTHORS OR COPYRIGHT HOLDERS BE LIABLE FOR ANY CLAIM, DAMAGES OR OTHER
 * LIABILITY, WHETHER IN AN ACTION OF CONTRACT, TORT OR OTHERWISE, ARISING FROM,
 * OUT OF OR IN CONNECTION WITH THE SOFTWARE OR THE USE OR OTHER DEALINGS IN
 * THE SOFTWARE.
 *
 */

#include "board.h"

<<<<<<< HEAD
#if defined(__MSP430__) || defined(__RX__)
=======
#if 0
#define LED_PHASE_MAX   8

static struct
{
  uint32_t phase[LED_PHASE_MAX];
  uint8_t phase_count;

  bool led_state;
  uint8_t current_phase;
  uint32_t current_ms;
}led_pattern;

void board_led_pattern(uint32_t const phase_ms[], uint8_t count)
{
  memcpy(led_pattern.phase, phase_ms, 4*count);
  led_pattern.phase_count = count;

  // reset with 1st phase is on
  led_pattern.current_ms = board_millis();
  led_pattern.current_phase = 0;
  led_pattern.led_state = true;
  board_led_on();
}

void board_led_task(void)
{
  if ( led_pattern.phase_count == 0 ) return;

  uint32_t const duration = led_pattern.phase[led_pattern.current_phase];

  // return if not enough time
  if (board_millis() - led_pattern.current_ms < duration) return;

  led_pattern.led_state = !led_pattern.led_state;
  board_led_write(led_pattern.led_state);

  led_pattern.current_ms += duration;
  led_pattern.current_phase++;

  if (led_pattern.current_phase == led_pattern.phase_count)
  {
    led_pattern.current_phase = 0;
    led_pattern.led_state = true;
    board_led_on();
  }
}

#endif

//--------------------------------------------------------------------+
// newlib read()/write() retarget
//--------------------------------------------------------------------+

#if defined(__MSP430__)
>>>>>>> 896388d7
  #define sys_write   write
  #define sys_read    read
#else
  #define sys_write   _write
  #define sys_read    _read
#endif

#if defined(LOGGER_RTT)
// Logging with RTT

// If using SES IDE, use the Syscalls/SEGGER_RTT_Syscalls_SES.c instead
#if !(defined __SES_ARM) && !(defined __SES_RISCV) && !(defined __CROSSWORKS_ARM)
#include "SEGGER_RTT.h"

TU_ATTR_USED int sys_write (int fhdl, const void *buf, size_t count)
{
  (void) fhdl;
  SEGGER_RTT_Write(0, (char*) buf, (int) count);
  return count;
}

TU_ATTR_USED int sys_read (int fhdl, char *buf, size_t count)
{
  (void) fhdl;
  return SEGGER_RTT_Read(0, buf, count);
}
#endif

#elif defined(LOGGER_SWO)
// Logging with SWO for ARM Cortex

#include "board_mcu.h"

TU_ATTR_USED int sys_write (int fhdl, const void *buf, size_t count)
{
  (void) fhdl;
  uint8_t const* buf8 = (uint8_t const*) buf;
  for(size_t i=0; i<count; i++)
  {
    ITM_SendChar(buf8[i]);
  }
  return count;
}

TU_ATTR_USED int sys_read (int fhdl, char *buf, size_t count)
{
  (void) fhdl;
  return 0;
}

#else

// Default logging with on-board UART
TU_ATTR_USED int sys_write (int fhdl, const void *buf, size_t count)
{
  (void) fhdl;
  return board_uart_write(buf, count);
}

TU_ATTR_USED int sys_read (int fhdl, char *buf, size_t count)
{
  (void) fhdl;
  return board_uart_read((uint8_t*) buf, count);
}

#endif<|MERGE_RESOLUTION|>--- conflicted
+++ resolved
@@ -25,9 +25,6 @@
 
 #include "board.h"
 
-<<<<<<< HEAD
-#if defined(__MSP430__) || defined(__RX__)
-=======
 #if 0
 #define LED_PHASE_MAX   8
 
@@ -75,15 +72,13 @@
     board_led_on();
   }
 }
-
 #endif
 
 //--------------------------------------------------------------------+
 // newlib read()/write() retarget
 //--------------------------------------------------------------------+
 
-#if defined(__MSP430__)
->>>>>>> 896388d7
+#if defined(__MSP430__) || defined(__RX__)
   #define sys_write   write
   #define sys_read    read
 #else
