--- conflicted
+++ resolved
@@ -69,7 +69,6 @@
     ${CMAKE_CURRENT_FUNCTION_LIST_DIR}/family.c
     ${CMAKE_CURRENT_FUNCTION_LIST_DIR}/../board.c
     ${TOP}/src/portable/nxp/lpc17_40/dcd_lpc17_40.c
-    ${TOP}/src/portable/nxp/lpc17_40/hcd_lpc17_40.c
     ${TOP}/src/portable/ohci/ohci.c
     )
 
@@ -84,19 +83,6 @@
     ${CMAKE_CURRENT_FUNCTION_LIST_DIR}/boards/${BOARD}
     )
 
-<<<<<<< HEAD
-  # Add TinyUSB target and port source
-  family_add_tinyusb(${TARGET} OPT_MCU_LPC175X_6X)
-  target_sources(${TARGET} PUBLIC
-    ${TOP}/src/portable/nxp/lpc17_40/dcd_lpc17_40.c
-    ${TOP}/src/portable/ohci/ohci.c
-    )
-  target_link_libraries(${TARGET} PUBLIC board_${BOARD})
-
-
-
-=======
->>>>>>> 3ff54153
   # Flashing
   family_add_bin_hex(${TARGET})
   family_flash_jlink(${TARGET})
