--- conflicted
+++ resolved
@@ -12,15 +12,9 @@
   -nostdlib -nostartfiles \
   -D__SAME54P20A__ \
   -DCONF_CPU_FREQUENCY=$(CONF_CPU_FREQUENCY) \
-<<<<<<< HEAD
   -DCFG_TUSB_MCU=OPT_MCU_SAME5X \
   -DBOARD_NAME="\"Microchip SAM E54 Xplained Pro\""
 
-=======
-  -DCFG_TUSB_MCU=OPT_MCU_SAME5X
-
-#  -DSVC_Handler=SVCall_Handler
->>>>>>> 42681eda
 
 # All source paths should be relative to the top level.
 LD_FILE = hw/bsp/$(BOARD)/same54p20a_flash.ld
