/* 
 * The MIT License (MIT)
 *
 * Copyright (c) 2020 Reinhard Panhuber, Jerzy Kasenberg
 *
 * Permission is hereby granted, free of charge, to any person obtaining a copy
 * of this software and associated documentation files (the "Software"), to deal
 * in the Software without restriction, including without limitation the rights
 * to use, copy, modify, merge, publish, distribute, sublicense, and/or sell
 * copies of the Software, and to permit persons to whom the Software is
 * furnished to do so, subject to the following conditions:
 *
 * The above copyright notice and this permission notice shall be included in
 * all copies or substantial portions of the Software.
 *
 * THE SOFTWARE IS PROVIDED "AS IS", WITHOUT WARRANTY OF ANY KIND, EXPRESS OR
 * IMPLIED, INCLUDING BUT NOT LIMITED TO THE WARRANTIES OF MERCHANTABILITY,
 * FITNESS FOR A PARTICULAR PURPOSE AND NONINFRINGEMENT. IN NO EVENT SHALL THE
 * AUTHORS OR COPYRIGHT HOLDERS BE LIABLE FOR ANY CLAIM, DAMAGES OR OTHER
 * LIABILITY, WHETHER IN AN ACTION OF CONTRACT, TORT OR OTHERWISE, ARISING FROM,
 * OUT OF OR IN CONNECTION WITH THE SOFTWARE OR THE USE OR OTHER DEALINGS IN
 * THE SOFTWARE.
 *
 * This file is part of the TinyUSB stack.
 */

/*
 * This driver supports at most one out EP, one in EP, one control EP, and one feedback EP and one alternative interface other than zero. Hence, only one input terminal and one output terminal are support, if you need more adjust the driver!
 * It supports multiple TX and RX channels.
 *
 * In case you need more alternate interfaces, you need to define additional defines for this specific alternate interface. Just define them and set them in the set_interface function.
 *
 * There are three data flow structures currently implemented, where at least one SW-FIFO is used to decouple the asynchronous processes MCU vs. host
 *
 * 1. Input data -> SW-FIFO -> MCU USB
 *
 * The most easiest version, available in case the target MCU can handle the software FIFO (SW-FIFO) and if it is implemented in the device driver (if yes then dcd_edpt_xfer_fifo() is available)
 *
 * 2. Input data -> SW-FIFO -> Linear buffer -> MCU USB
 *
 * In case the target MCU can not handle a SW-FIFO, a linear buffer is used. This uses the default function dcd_edpt_xfer(). In this case more memory is required.
 *
 * 3. (Input data 1 | Input data 2 | ... | Input data N) ->  (SW-FIFO 1 | SW-FIFO 2 | ... | SW-FIFO N) -> Linear buffer -> MCU USB
 *
 * This case is used if you have more channels which need to be combined into one stream. Every channel has its own SW-FIFO. All data is encoded into an Linear buffer.
 *
 * The same holds in the RX case.
 *
 * */

#include "tusb_option.h"

#if (TUSB_OPT_DEVICE_ENABLED && CFG_TUD_AUDIO)

//--------------------------------------------------------------------+
// INCLUDE
//--------------------------------------------------------------------+
#include "device/usbd.h"
#include "device/usbd_pvt.h"

#include "audio_device.h"

//--------------------------------------------------------------------+
// MACRO CONSTANT TYPEDEF
//--------------------------------------------------------------------+

// Use ring buffer if it's available, some MCUs need extra RAM requirements
#ifndef TUD_AUDIO_PREFER_RING_BUFFER
#if CFG_TUSB_MCU == OPT_MCU_LPC43XX || CFG_TUSB_MCU == OPT_MCU_LPC18XX || CFG_TUSB_MCU == OPT_MCU_MIMXRT10XX
#define TUD_AUDIO_PREFER_RING_BUFFER 0
#else
#define TUD_AUDIO_PREFER_RING_BUFFER 1
#endif
#endif

// Linear buffer in case target MCU is not capable of handling a ring buffer FIFO e.g. no hardware buffer
// is available or driver is would need to be changed dramatically

// Only STM32 synopsys and dcd_transdimension use non-linear buffer for now
// Synopsys detection copied from dcd_synopsys.c (refactor later on)
#if defined (STM32F105x8) || defined (STM32F105xB) || defined (STM32F105xC) || \
    defined (STM32F107xB) || defined (STM32F107xC)
#define STM32F1_SYNOPSYS
#endif

#if defined (STM32L475xx) || defined (STM32L476xx) ||                          \
    defined (STM32L485xx) || defined (STM32L486xx) || defined (STM32L496xx) || \
    defined (STM32L4R5xx) || defined (STM32L4R7xx) || defined (STM32L4R9xx) || \
    defined (STM32L4S5xx) || defined (STM32L4S7xx) || defined (STM32L4S9xx)
#define STM32L4_SYNOPSYS
#endif

#if (CFG_TUSB_MCU == OPT_MCU_STM32F1 && defined(STM32F1_SYNOPSYS)) || \
<<<<<<< HEAD
    CFG_TUSB_MCU == OPT_MCU_STM32F2                                || \
    CFG_TUSB_MCU == OPT_MCU_STM32F4                                || \
    CFG_TUSB_MCU == OPT_MCU_STM32F7                                || \
    CFG_TUSB_MCU == OPT_MCU_STM32H7                                || \
    (CFG_TUSB_MCU == OPT_MCU_STM32L4 && defined(STM32L4_SYNOPSYS)) || \
    CFG_TUSB_MCU == OPT_MCU_LPC18XX                                || \
    CFG_TUSB_MCU == OPT_MCU_LPC43XX                                || \
    CFG_TUSB_MCU == OPT_MCU_MIMXRT10XX
#if TUD_AUDIO_PREFER_RING_BUFFER
=======
    CFG_TUSB_MCU == OPT_MCU_STM32F2                               || \
    CFG_TUSB_MCU == OPT_MCU_STM32F4                               || \
    CFG_TUSB_MCU == OPT_MCU_STM32F7                               || \
    CFG_TUSB_MCU == OPT_MCU_STM32H7                               || \
    (CFG_TUSB_MCU == OPT_MCU_STM32L4 && defined(STM32L4_SYNOPSYS)) || \
    CFG_TUSB_MCU == OPT_MCU_RX63X                                 || \
    CFG_TUSB_MCU == OPT_MCU_RX65X                                 || \
    CFG_TUSB_MCU == OPT_MCU_RX72N                                 || \
    CFG_TUSB_MCU == OPT_MCU_GD32VF103
>>>>>>> 38f5aee9
#define  USE_LINEAR_BUFFER     0
#else
#define  USE_LINEAR_BUFFER     1
#endif
#else
#define  USE_LINEAR_BUFFER     1
#endif

// Declaration of buffers

// Check for maximum supported numbers
#if CFG_TUD_AUDIO > 3
#error Maximum number of audio functions restricted to three!
#endif

// EP IN software buffers and mutexes
#if CFG_TUD_AUDIO_ENABLE_EP_IN && !CFG_TUD_AUDIO_ENABLE_ENCODING
#if CFG_TUD_AUDIO_FUNC_1_EP_IN_SW_BUF_SZ > 0
CFG_TUSB_MEM_SECTION CFG_TUSB_MEM_ALIGN uint8_t audio_ep_in_sw_buf_1[CFG_TUD_AUDIO_FUNC_1_EP_IN_SW_BUF_SZ];
#if CFG_FIFO_MUTEX
osal_mutex_def_t ep_in_ff_mutex_wr_1;                                                             // No need for read mutex as only USB driver reads from FIFO
#endif
#endif // CFG_TUD_AUDIO_FUNC_1_EP_IN_SW_BUF_SZ > 0
#if CFG_TUD_AUDIO > 1 && CFG_TUD_AUDIO_FUNC_2_EP_IN_SW_BUF_SZ > 0
CFG_TUSB_MEM_SECTION CFG_TUSB_MEM_ALIGN uint8_t audio_ep_in_sw_buf_2[CFG_TUD_AUDIO_FUNC_2_EP_IN_SW_BUF_SZ];
#if CFG_FIFO_MUTEX
osal_mutex_def_t ep_in_ff_mutex_wr_2;                                                             // No need for read mutex as only USB driver reads from FIFO
#endif
#endif // CFG_TUD_AUDIO > 1 && CFG_TUD_AUDIO_FUNC_2_EP_IN_SW_BUF_SZ > 0
#if CFG_TUD_AUDIO > 2 && CFG_TUD_AUDIO_FUNC_3_EP_IN_SW_BUF_SZ > 0
CFG_TUSB_MEM_SECTION CFG_TUSB_MEM_ALIGN uint8_t audio_ep_in_sw_buf_3[CFG_TUD_AUDIO_FUNC_3_EP_IN_SW_BUF_SZ];
#if CFG_FIFO_MUTEX
osal_mutex_def_t ep_in_ff_mutex_wr_3;                                                             // No need for read mutex as only USB driver reads from FIFO
#endif
#endif // CFG_TUD_AUDIO > 2 && CFG_TUD_AUDIO_FUNC_3_EP_IN_SW_BUF_SZ > 0
#endif // CFG_TUD_AUDIO_ENABLE_EP_IN && !CFG_TUD_AUDIO_ENABLE_ENCODING

// Linear buffer TX in case:
// - target MCU is not capable of handling a ring buffer FIFO e.g. no hardware buffer is available or driver is would need to be changed dramatically OR
// - the software encoding is used - in this case the linear buffers serve as a target memory where logical channels are encoded into
#if CFG_TUD_AUDIO_ENABLE_EP_IN && (USE_LINEAR_BUFFER || CFG_TUD_AUDIO_ENABLE_ENCODING)
#if CFG_TUD_AUDIO_FUNC_1_EP_IN_SZ_MAX > 0
CFG_TUSB_MEM_SECTION CFG_TUSB_MEM_ALIGN uint8_t lin_buf_in_1[CFG_TUD_AUDIO_FUNC_1_EP_IN_SZ_MAX];
#endif
#if CFG_TUD_AUDIO > 1 && CFG_TUD_AUDIO_FUNC_2_EP_IN_SZ_MAX > 0
CFG_TUSB_MEM_SECTION CFG_TUSB_MEM_ALIGN uint8_t lin_buf_in_2[CFG_TUD_AUDIO_FUNC_2_EP_IN_SZ_MAX];
#endif
#if CFG_TUD_AUDIO > 2 && CFG_TUD_AUDIO_FUNC_3_EP_IN_SZ_MAX > 0
CFG_TUSB_MEM_SECTION CFG_TUSB_MEM_ALIGN uint8_t lin_buf_in_3[CFG_TUD_AUDIO_FUNC_3_EP_IN_SZ_MAX];
#endif
#endif // CFG_TUD_AUDIO_ENABLE_EP_IN && (USE_LINEAR_BUFFER || CFG_TUD_AUDIO_ENABLE_DECODING)

// EP OUT software buffers and mutexes
#if CFG_TUD_AUDIO_ENABLE_EP_OUT && !CFG_TUD_AUDIO_ENABLE_DECODING
#if CFG_TUD_AUDIO_FUNC_1_EP_OUT_SW_BUF_SZ > 0
CFG_TUSB_MEM_SECTION CFG_TUSB_MEM_ALIGN uint8_t audio_ep_out_sw_buf_1[CFG_TUD_AUDIO_FUNC_1_EP_OUT_SW_BUF_SZ];
#if CFG_FIFO_MUTEX
osal_mutex_def_t ep_out_ff_mutex_rd_1;                                                            // No need for write mutex as only USB driver writes into FIFO
#endif
#endif // CFG_TUD_AUDIO_FUNC_1_EP_OUT_SW_BUF_SZ > 0
#if CFG_TUD_AUDIO > 1 && CFG_TUD_AUDIO_FUNC_2_EP_OUT_SW_BUF_SZ > 0
CFG_TUSB_MEM_SECTION CFG_TUSB_MEM_ALIGN uint8_t audio_ep_out_sw_buf_2[CFG_TUD_AUDIO_FUNC_2_EP_OUT_SW_BUF_SZ];
#if CFG_FIFO_MUTEX
osal_mutex_def_t ep_out_ff_mutex_rd_2;                                                            // No need for write mutex as only USB driver writes into FIFO
#endif
#endif // CFG_TUD_AUDIO > 1 && CFG_TUD_AUDIO_FUNC_2_EP_OUT_SW_BUF_SZ > 0
#if CFG_TUD_AUDIO > 2 && CFG_TUD_AUDIO_FUNC_3_EP_OUT_SW_BUF_SZ > 0
CFG_TUSB_MEM_SECTION CFG_TUSB_MEM_ALIGN uint8_t audio_ep_out_sw_buf_3[CFG_TUD_AUDIO_FUNC_3_EP_OUT_SW_BUF_SZ];
#if CFG_FIFO_MUTEX
osal_mutex_def_t ep_out_ff_mutex_rd_3;                                                            // No need for write mutex as only USB driver writes into FIFO
#endif
#endif // CFG_TUD_AUDIO > 2 && CFG_TUD_AUDIO_FUNC_3_EP_OUT_SW_BUF_SZ > 0
#endif // CFG_TUD_AUDIO_ENABLE_EP_OUT && !CFG_TUD_AUDIO_ENABLE_DECODING

// Linear buffer RX in case:
// - target MCU is not capable of handling a ring buffer FIFO e.g. no hardware buffer is available or driver is would need to be changed dramatically OR
// - the software encoding is used - in this case the linear buffers serve as a target memory where logical channels are encoded into
#if CFG_TUD_AUDIO_ENABLE_EP_OUT && (USE_LINEAR_BUFFER || CFG_TUD_AUDIO_ENABLE_DECODING)
#if CFG_TUD_AUDIO_FUNC_1_EP_OUT_SZ_MAX > 0
CFG_TUSB_MEM_SECTION CFG_TUSB_MEM_ALIGN uint8_t lin_buf_out_1[CFG_TUD_AUDIO_FUNC_1_EP_OUT_SZ_MAX];
#endif
#if CFG_TUD_AUDIO > 1 && CFG_TUD_AUDIO_FUNC_2_EP_OUT_SZ_MAX > 0
CFG_TUSB_MEM_SECTION CFG_TUSB_MEM_ALIGN uint8_t lin_buf_out_2[CFG_TUD_AUDIO_FUNC_2_EP_OUT_SZ_MAX];
#endif
#if CFG_TUD_AUDIO > 2 && CFG_TUD_AUDIO_FUNC_3_EP_OUT_SZ_MAX > 0
CFG_TUSB_MEM_SECTION CFG_TUSB_MEM_ALIGN uint8_t lin_buf_out_3[CFG_TUD_AUDIO_FUNC_3_EP_OUT_SZ_MAX];
#endif
#endif // CFG_TUD_AUDIO_ENABLE_EP_OUT && (USE_LINEAR_BUFFER || CFG_TUD_AUDIO_ENABLE_DECODING)

// Control buffers
CFG_TUSB_MEM_SECTION CFG_TUSB_MEM_ALIGN uint8_t ctrl_buf_1[CFG_TUD_AUDIO_FUNC_1_CTRL_BUF_SZ];
#if CFG_TUD_AUDIO > 1
CFG_TUSB_MEM_SECTION CFG_TUSB_MEM_ALIGN uint8_t ctrl_buf_2[CFG_TUD_AUDIO_FUNC_2_CTRL_BUF_SZ];
#endif
#if CFG_TUD_AUDIO > 2
CFG_TUSB_MEM_SECTION CFG_TUSB_MEM_ALIGN uint8_t ctrl_buf_3[CFG_TUD_AUDIO_FUNC_3_CTRL_BUF_SZ];
#endif

// Active alternate setting of interfaces
uint8_t alt_setting_1[CFG_TUD_AUDIO_FUNC_1_N_AS_INT];
#if CFG_TUD_AUDIO > 1 && CFG_TUD_AUDIO_FUNC_2_N_AS_INT > 0
uint8_t alt_setting_2[CFG_TUD_AUDIO_FUNC_2_N_AS_INT];
#endif
#if CFG_TUD_AUDIO > 2 && CFG_TUD_AUDIO_FUNC_3_N_AS_INT > 0
uint8_t alt_setting_3[CFG_TUD_AUDIO_FUNC_3_N_AS_INT];
#endif

// Software encoding/decoding support FIFOs
#if CFG_TUD_AUDIO_ENABLE_EP_IN && CFG_TUD_AUDIO_ENABLE_ENCODING
#if CFG_TUD_AUDIO_FUNC_1_TX_SUPP_SW_FIFO_SZ > 0
CFG_TUSB_MEM_SECTION CFG_TUSB_MEM_ALIGN uint8_t tx_supp_ff_buf_1[CFG_TUD_AUDIO_FUNC_1_N_TX_SUPP_SW_FIFO][CFG_TUD_AUDIO_FUNC_1_TX_SUPP_SW_FIFO_SZ];
tu_fifo_t tx_supp_ff_1[CFG_TUD_AUDIO_FUNC_1_N_TX_SUPP_SW_FIFO];
#if CFG_FIFO_MUTEX
osal_mutex_def_t tx_supp_ff_mutex_wr_1[CFG_TUD_AUDIO_FUNC_1_N_TX_SUPP_SW_FIFO];                   // No need for read mutex as only USB driver reads from FIFO
#endif
#endif
#if CFG_TUD_AUDIO > 1 && CFG_TUD_AUDIO_FUNC_2_TX_SUPP_SW_FIFO_SZ > 0
CFG_TUSB_MEM_SECTION CFG_TUSB_MEM_ALIGN uint8_t tx_supp_ff_buf_2[CFG_TUD_AUDIO_FUNC_2_N_TX_SUPP_SW_FIFO][CFG_TUD_AUDIO_FUNC_2_TX_SUPP_SW_FIFO_SZ];
tu_fifo_t tx_supp_ff_2[CFG_TUD_AUDIO_FUNC_2_N_TX_SUPP_SW_FIFO];
#if CFG_FIFO_MUTEX
osal_mutex_def_t tx_supp_ff_mutex_wr_2[CFG_TUD_AUDIO_FUNC_2_N_TX_SUPP_SW_FIFO];                   // No need for read mutex as only USB driver reads from FIFO
#endif
#endif
#if CFG_TUD_AUDIO > 2 && CFG_TUD_AUDIO_FUNC_3_TX_SUPP_SW_FIFO_SZ > 0
CFG_TUSB_MEM_SECTION CFG_TUSB_MEM_ALIGN uint8_t tx_supp_ff_buf_3[CFG_TUD_AUDIO_FUNC_3_N_TX_SUPP_SW_FIFO][CFG_TUD_AUDIO_FUNC_3_TX_SUPP_SW_FIFO_SZ];
tu_fifo_t tx_supp_ff_3[CFG_TUD_AUDIO_FUNC_3_N_TX_SUPP_SW_FIFO];
#if CFG_FIFO_MUTEX
osal_mutex_def_t tx_supp_ff_mutex_wr_3[CFG_TUD_AUDIO_FUNC_3_N_TX_SUPP_SW_FIFO];                   // No need for read mutex as only USB driver reads from FIFO
#endif
#endif
#endif

#if CFG_TUD_AUDIO_ENABLE_EP_OUT && CFG_TUD_AUDIO_ENABLE_DECODING
#if CFG_TUD_AUDIO_FUNC_1_RX_SUPP_SW_FIFO_SZ > 0
CFG_TUSB_MEM_SECTION CFG_TUSB_MEM_ALIGN uint8_t rx_supp_ff_buf_1[CFG_TUD_AUDIO_FUNC_1_N_RX_SUPP_SW_FIFO][CFG_TUD_AUDIO_FUNC_1_RX_SUPP_SW_FIFO_SZ];
tu_fifo_t rx_supp_ff_1[CFG_TUD_AUDIO_FUNC_1_N_RX_SUPP_SW_FIFO];
#if CFG_FIFO_MUTEX
osal_mutex_def_t rx_supp_ff_mutex_rd_1[CFG_TUD_AUDIO_FUNC_1_N_RX_SUPP_SW_FIFO];                   // No need for write mutex as only USB driver writes into FIFO
#endif
#endif
#if CFG_TUD_AUDIO > 1 && CFG_TUD_AUDIO_FUNC_2_RX_SUPP_SW_FIFO_SZ > 0
CFG_TUSB_MEM_SECTION CFG_TUSB_MEM_ALIGN uint8_t rx_supp_ff_buf_2[CFG_TUD_AUDIO_FUNC_2_N_RX_SUPP_SW_FIFO][CFG_TUD_AUDIO_FUNC_2_RX_SUPP_SW_FIFO_SZ];
tu_fifo_t rx_supp_ff_2[CFG_TUD_AUDIO_FUNC_2_N_RX_SUPP_SW_FIFO];
#if CFG_FIFO_MUTEX
osal_mutex_def_t rx_supp_ff_mutex_rd_2[CFG_TUD_AUDIO_FUNC_2_N_RX_SUPP_SW_FIFO];                   // No need for write mutex as only USB driver writes into FIFO
#endif
#endif
#if CFG_TUD_AUDIO > 2 && CFG_TUD_AUDIO_FUNC_3_RX_SUPP_SW_FIFO_SZ > 0
CFG_TUSB_MEM_SECTION CFG_TUSB_MEM_ALIGN uint8_t rx_supp_ff_buf_3[CFG_TUD_AUDIO_FUNC_3_N_RX_SUPP_SW_FIFO][CFG_TUD_AUDIO_FUNC_3_RX_SUPP_SW_FIFO_SZ];
tu_fifo_t rx_supp_ff_3[CFG_TUD_AUDIO_FUNC_3_N_RX_SUPP_SW_FIFO];
#if CFG_FIFO_MUTEX
osal_mutex_def_t rx_supp_ff_mutex_rd_3[CFG_TUD_AUDIO_FUNC_3_N_RX_SUPP_SW_FIFO];                   // No need for write mutex as only USB driver writes into FIFO
#endif
#endif
#endif

typedef struct
{
  uint8_t rhport;
  uint8_t const * p_desc;       // Pointer pointing to Standard AC Interface Descriptor(4.7.1) - Audio Control descriptor defining audio function

#if CFG_TUD_AUDIO_ENABLE_EP_IN
  uint8_t ep_in;                // TX audio data EP.
  uint16_t ep_in_sz;            // Current size of TX EP
  uint8_t ep_in_as_intf_num;    // Corresponding Standard AS Interface Descriptor (4.9.1) belonging to output terminal to which this EP belongs - 0 is invalid (this fits to UAC2 specification since AS interfaces can not have interface number equal to zero)
#endif

#if CFG_TUD_AUDIO_ENABLE_EP_OUT
  uint8_t ep_out;               // Incoming (into uC) audio data EP.
  uint16_t ep_out_sz;           // Current size of RX EP
  uint8_t ep_out_as_intf_num;   // Corresponding Standard AS Interface Descriptor (4.9.1) belonging to input terminal to which this EP belongs - 0 is invalid (this fits to UAC2 specification since AS interfaces can not have interface number equal to zero)

#if CFG_TUD_AUDIO_ENABLE_FEEDBACK_EP
  uint8_t ep_fb;                // Feedback EP.
#endif

#endif

#if CFG_TUD_AUDIO_INT_CTR_EPSIZE_IN
  uint8_t ep_int_ctr;           // Audio control interrupt EP.
#endif

  /*------------- From this point, data is not cleared by bus reset -------------*/

  uint16_t desc_length;         // Length of audio function descriptor

  // Buffer for control requests
  uint8_t * ctrl_buf;
  uint8_t ctrl_buf_sz;

  // Current active alternate settings
  uint8_t * alt_setting;   // We need to save the current alternate setting this way, because it is possible that there are AS interfaces which do not have an EP!

  // EP Transfer buffers and FIFOs
#if CFG_TUD_AUDIO_ENABLE_EP_OUT
#if !CFG_TUD_AUDIO_ENABLE_DECODING
  tu_fifo_t ep_out_ff;
#endif

#if CFG_TUD_AUDIO_ENABLE_FEEDBACK_EP
  uint32_t fb_val;                                                              // Feedback value for asynchronous mode (in 16.16 format).
#endif
#endif

#if CFG_TUD_AUDIO_ENABLE_EP_IN && !CFG_TUD_AUDIO_ENABLE_ENCODING
  tu_fifo_t ep_in_ff;
#endif

  // Audio control interrupt buffer - no FIFO - 6 Bytes according to UAC 2 specification (p. 74)
#if CFG_TUD_AUDIO_INT_CTR_EPSIZE_IN
  CFG_TUSB_MEM_SECTION CFG_TUSB_MEM_ALIGN uint8_t ep_int_ctr_buf[CFG_TUD_AUDIO_INT_CTR_EP_IN_SW_BUFFER_SIZE];
#endif

  // Decoding parameters - parameters are set when alternate AS interface is set by host
  // Coding is currently only supported for EP. Software coding corresponding to AS interfaces without EPs are not supported currently.
#if CFG_TUD_AUDIO_ENABLE_EP_OUT && CFG_TUD_AUDIO_ENABLE_DECODING
  audio_format_type_t format_type_rx;
  uint8_t n_channels_rx;

#if CFG_TUD_AUDIO_ENABLE_TYPE_I_DECODING
  audio_data_format_type_I_t format_type_I_rx;
  uint8_t n_bytes_per_sampe_rx;
  uint8_t n_channels_per_ff_rx;
  uint8_t n_ff_used_rx;
#endif
#endif

  // Encoding parameters - parameters are set when alternate AS interface is set by host
#if CFG_TUD_AUDIO_ENABLE_EP_IN && CFG_TUD_AUDIO_ENABLE_ENCODING
  audio_format_type_t format_type_tx;
  uint8_t n_channels_tx;

#if CFG_TUD_AUDIO_ENABLE_TYPE_I_ENCODING
  audio_data_format_type_I_t format_type_I_tx;
  uint8_t n_bytes_per_sampe_tx;
  uint8_t n_channels_per_ff_tx;
  uint8_t n_ff_used_tx;
#endif
#endif

  // Support FIFOs for software encoding and decoding
#if CFG_TUD_AUDIO_ENABLE_EP_OUT && CFG_TUD_AUDIO_ENABLE_DECODING
  tu_fifo_t * rx_supp_ff;
  uint8_t n_rx_supp_ff;
  uint16_t rx_supp_ff_sz_max;
#endif

#if CFG_TUD_AUDIO_ENABLE_EP_IN && CFG_TUD_AUDIO_ENABLE_ENCODING
  tu_fifo_t * tx_supp_ff;
  uint8_t n_tx_supp_ff;
  uint16_t tx_supp_ff_sz_max;
#endif

  // Linear buffer in case target MCU is not capable of handling a ring buffer FIFO e.g. no hardware buffer is available or driver is would need to be changed dramatically OR the support FIFOs are used
#if CFG_TUD_AUDIO_ENABLE_EP_OUT && (USE_LINEAR_BUFFER || CFG_TUD_AUDIO_ENABLE_DECODING)
  uint8_t * lin_buf_out;
#define USE_LINEAR_BUFFER_RX   1
#endif

#if CFG_TUD_AUDIO_ENABLE_EP_IN && (USE_LINEAR_BUFFER || CFG_TUD_AUDIO_ENABLE_ENCODING)
  uint8_t * lin_buf_in;
#define USE_LINEAR_BUFFER_TX   1
#endif

} audiod_function_t;

#ifndef USE_LINEAR_BUFFER_TX
#define USE_LINEAR_BUFFER_TX   0
#endif

#ifndef USE_LINEAR_BUFFER_RX
#define USE_LINEAR_BUFFER_RX   0
#endif

#define ITF_MEM_RESET_SIZE   offsetof(audiod_function_t, ctrl_buf)

//--------------------------------------------------------------------+
// INTERNAL OBJECT & FUNCTION DECLARATION
//--------------------------------------------------------------------+
CFG_TUSB_MEM_SECTION audiod_function_t _audiod_fct[CFG_TUD_AUDIO];

#if CFG_TUD_AUDIO_ENABLE_EP_OUT
static bool audiod_rx_done_cb(uint8_t rhport, audiod_function_t* audio, uint16_t n_bytes_received);
#endif

#if CFG_TUD_AUDIO_ENABLE_DECODING && CFG_TUD_AUDIO_ENABLE_EP_OUT
static bool audiod_decode_type_I_pcm(uint8_t rhport, audiod_function_t* audio, uint16_t n_bytes_received);
#endif

#if CFG_TUD_AUDIO_ENABLE_EP_IN
static bool audiod_tx_done_cb(uint8_t rhport, audiod_function_t* audio);
#endif

#if CFG_TUD_AUDIO_ENABLE_ENCODING && CFG_TUD_AUDIO_ENABLE_EP_IN
static uint16_t audiod_encode_type_I_pcm(uint8_t rhport, audiod_function_t* audio);
#endif

static bool audiod_get_interface(uint8_t rhport, tusb_control_request_t const * p_request);
static bool audiod_set_interface(uint8_t rhport, tusb_control_request_t const * p_request);

static bool audiod_get_AS_interface_index_global(uint8_t itf, uint8_t *func_id, uint8_t *idxItf, uint8_t const **pp_desc_int);
static bool audiod_get_AS_interface_index(uint8_t itf, audiod_function_t * audio, uint8_t *idxItf, uint8_t const **pp_desc_int);
static bool audiod_verify_entity_exists(uint8_t itf, uint8_t entityID, uint8_t *func_id);
static bool audiod_verify_itf_exists(uint8_t itf, uint8_t *func_id);
static bool audiod_verify_ep_exists(uint8_t ep, uint8_t *func_id);
static uint8_t audiod_get_audio_fct_idx(audiod_function_t * audio);

#if CFG_TUD_AUDIO_ENABLE_ENCODING || CFG_TUD_AUDIO_ENABLE_DECODING
static void audiod_parse_for_AS_params(audiod_function_t* audio, uint8_t const * p_desc, uint8_t const * p_desc_end, uint8_t const as_itf);

static inline uint8_t tu_desc_subtype(void const* desc)
{
  return ((uint8_t const*) desc)[2];
}
#endif

bool tud_audio_n_mounted(uint8_t func_id)
{
  TU_VERIFY(func_id < CFG_TUD_AUDIO);
  audiod_function_t* audio = &_audiod_fct[func_id];

#if CFG_TUD_AUDIO_ENABLE_EP_OUT
  if (audio->ep_out == 0) return false;
#endif

#if CFG_TUD_AUDIO_ENABLE_EP_IN
  if (audio->ep_in == 0) return false;
#endif

#if CFG_TUD_AUDIO_INT_CTR_EPSIZE_IN
  if (audio->ep_int_ctr == 0) return false;
#endif

#if CFG_TUD_AUDIO_ENABLE_FEEDBACK_EP
  if (audio->ep_fb == 0) return false;
#endif

  return true;
}

//--------------------------------------------------------------------+
// READ API
//--------------------------------------------------------------------+

#if CFG_TUD_AUDIO_ENABLE_EP_OUT && !CFG_TUD_AUDIO_ENABLE_DECODING

uint16_t tud_audio_n_available(uint8_t func_id)
{
  TU_VERIFY(func_id < CFG_TUD_AUDIO && _audiod_fct[func_id].p_desc != NULL);
  return tu_fifo_count(&_audiod_fct[func_id].ep_out_ff);
}

uint16_t tud_audio_n_read(uint8_t func_id, void* buffer, uint16_t bufsize)
{
  TU_VERIFY(func_id < CFG_TUD_AUDIO && _audiod_fct[func_id].p_desc != NULL);
  return tu_fifo_read_n(&_audiod_fct[func_id].ep_out_ff, buffer, bufsize);
}

bool tud_audio_n_clear_ep_out_ff(uint8_t func_id)
{
  TU_VERIFY(func_id < CFG_TUD_AUDIO && _audiod_fct[func_id].p_desc != NULL);
  return tu_fifo_clear(&_audiod_fct[func_id].ep_out_ff);
}

tu_fifo_t* tud_audio_n_get_ep_out_ff(uint8_t func_id)
{
  if(func_id < CFG_TUD_AUDIO && _audiod_fct[func_id].p_desc != NULL) return &_audiod_fct[func_id].ep_out_ff;
  return NULL;
}

#endif

#if CFG_TUD_AUDIO_ENABLE_DECODING && CFG_TUD_AUDIO_ENABLE_EP_OUT
// Delete all content in the support RX FIFOs
bool tud_audio_n_clear_rx_support_ff(uint8_t func_id, uint8_t ff_idx)
{
  TU_VERIFY(func_id < CFG_TUD_AUDIO && _audiod_fct[func_id].p_desc != NULL && ff_idx < _audiod_fct[func_id].n_rx_supp_ff);
  return tu_fifo_clear(&_audiod_fct[func_id].rx_supp_ff[ff_idx]);
}

uint16_t tud_audio_n_available_support_ff(uint8_t func_id, uint8_t ff_idx)
{
  TU_VERIFY(func_id < CFG_TUD_AUDIO && _audiod_fct[func_id].p_desc != NULL && ff_idx < _audiod_fct[func_id].n_rx_supp_ff);
  return tu_fifo_count(&_audiod_fct[func_id].rx_supp_ff[ff_idx]);
}

uint16_t tud_audio_n_read_support_ff(uint8_t func_id, uint8_t ff_idx, void* buffer, uint16_t bufsize)
{
  TU_VERIFY(func_id < CFG_TUD_AUDIO && _audiod_fct[func_id].p_desc != NULL && ff_idx < _audiod_fct[func_id].n_rx_supp_ff);
  return tu_fifo_read_n(&_audiod_fct[func_id].rx_supp_ff[ff_idx], buffer, bufsize);
}

tu_fifo_t* tud_audio_n_get_rx_support_ff(uint8_t func_id, uint8_t ff_idx)
{
  if(func_id < CFG_TUD_AUDIO && _audiod_fct[func_id].p_desc != NULL && ff_idx < _audiod_fct[func_id].n_rx_supp_ff) return &_audiod_fct[func_id].rx_supp_ff[ff_idx];
  return NULL;
}
#endif

// This function is called once an audio packet is received by the USB and is responsible for putting data from USB memory into EP_OUT_FIFO (or support FIFOs + decoding of received stream into audio channels).
// If you prefer your own (more efficient) implementation suiting your purpose set CFG_TUD_AUDIO_ENABLE_DECODING = 0.

#if CFG_TUD_AUDIO_ENABLE_EP_OUT

static bool audiod_rx_done_cb(uint8_t rhport, audiod_function_t* audio, uint16_t n_bytes_received)
{
  uint8_t idxItf;
  uint8_t const *dummy2;
  uint8_t idx_audio_fct = 0;

  if (tud_audio_rx_done_pre_read_cb || tud_audio_rx_done_post_read_cb)
  {
    idx_audio_fct = audiod_get_audio_fct_idx(audio);
    TU_VERIFY(audiod_get_AS_interface_index(audio->ep_out_as_intf_num, audio, &idxItf, &dummy2));
  }

  // Call a weak callback here - a possibility for user to get informed an audio packet was received and data gets now loaded into EP FIFO (or decoded into support RX software FIFO)
  if (tud_audio_rx_done_pre_read_cb) TU_VERIFY(tud_audio_rx_done_pre_read_cb(rhport, n_bytes_received, idx_audio_fct, audio->ep_out, audio->alt_setting[idxItf]));

#if CFG_TUD_AUDIO_ENABLE_DECODING && CFG_TUD_AUDIO_ENABLE_EP_OUT

  switch (audio->format_type_rx)
  {
    case AUDIO_FORMAT_TYPE_UNDEFINED:
      // INDIVIDUAL DECODING PROCEDURE REQUIRED HERE!
      TU_LOG2("  Desired CFG_TUD_AUDIO_FORMAT encoding not implemented!\r\n");
      TU_BREAKPOINT();
      break;

    case AUDIO_FORMAT_TYPE_I:

      switch (audio->format_type_I_tx)
      {
        case AUDIO_DATA_FORMAT_TYPE_I_PCM:
          TU_VERIFY(audiod_decode_type_I_pcm(rhport, audio, n_bytes_received));
          break;

        default:
          // DESIRED CFG_TUD_AUDIO_FORMAT_TYPE_I_RX NOT IMPLEMENTED!
          TU_LOG2("  Desired CFG_TUD_AUDIO_FORMAT_TYPE_I_RX encoding not implemented!\r\n");
          TU_BREAKPOINT();
          break;
      }
      break;

        default:
          // Desired CFG_TUD_AUDIO_FORMAT_TYPE_RX not implemented!
          TU_LOG2("  Desired CFG_TUD_AUDIO_FORMAT_TYPE_RX not implemented!\r\n");
          TU_BREAKPOINT();
          break;
  }

  // Prepare for next transmission
  TU_VERIFY(usbd_edpt_xfer(rhport, audio->ep_out, audio->lin_buf_out, audio->ep_out_sz), false);

#else

#if USE_LINEAR_BUFFER_RX
  // Data currently is in linear buffer, copy into EP OUT FIFO
  TU_VERIFY(tu_fifo_write_n(&audio->ep_out_ff, audio->lin_buf_out, n_bytes_received));

  // Schedule for next receive
  TU_VERIFY(usbd_edpt_xfer(rhport, audio->ep_out, audio->lin_buf_out, audio->ep_out_sz), false);
#else
  // Data is already placed in EP FIFO, schedule for next receive
  TU_VERIFY(usbd_edpt_xfer_fifo(rhport, audio->ep_out, &audio->ep_out_ff, audio->ep_out_sz), false);
#endif

#endif

  // Call a weak callback here - a possibility for user to get informed decoding was completed
  if (tud_audio_rx_done_post_read_cb) TU_VERIFY(tud_audio_rx_done_post_read_cb(rhport, n_bytes_received, idx_audio_fct, audio->ep_out, audio->alt_setting[idxItf]));

  return true;
}

#endif //CFG_TUD_AUDIO_ENABLE_EP_OUT

// The following functions are used in case CFG_TUD_AUDIO_ENABLE_DECODING != 0
#if CFG_TUD_AUDIO_ENABLE_DECODING && CFG_TUD_AUDIO_ENABLE_EP_OUT

// Decoding according to 2.3.1.5 Audio Streams

// Helper function
static inline uint8_t * audiod_interleaved_copy_bytes_fast_decode(uint16_t const nBytesToCopy, void * dst, uint8_t * dst_end, uint8_t * src, uint8_t const n_ff_used)
{

  // This function is an optimized version of
  //  while((uint8_t *)dst < dst_end)
  //  {
  //    memcpy(dst, src, nBytesToCopy);
  //    dst = (uint8_t *)dst + nBytesToCopy;
  //    src += nBytesToCopy * n_ff_used;
  //  }

  // Optimize for fast half word copies
  typedef struct{
    uint16_t val;
  } __attribute((__packed__)) unaligned_uint16_t;

  // Optimize for fast word copies
  typedef struct{
    uint32_t val;
  } __attribute((__packed__)) unaligned_uint32_t;

  switch (nBytesToCopy)
  {
    case 1:
      while((uint8_t *)dst < dst_end)
      {
        *(uint8_t *)dst++ = *src;
        src += n_ff_used;
      }
      break;

    case 2:
      while((uint8_t *)dst < dst_end)
      {
        *(unaligned_uint16_t*)dst = *(unaligned_uint16_t*)src;
        dst += 2;
        src += 2 * n_ff_used;
      }
      break;

    case 3:
      while((uint8_t *)dst < dst_end)
      {
        //        memcpy(dst, src, 3);
        //        dst = (uint8_t *)dst + 3;
        //        src += 3 * n_ff_used;

        // TODO: Is there a faster way to copy 3 bytes?
        *(uint8_t *)dst++ = *src++;
        *(uint8_t *)dst++ = *src++;
        *(uint8_t *)dst++ = *src++;

        src += 3 * (n_ff_used - 1);
      }
      break;

    case 4:
      while((uint8_t *)dst < dst_end)
      {
        *(unaligned_uint32_t*)dst = *(unaligned_uint32_t*)src;
        dst += 4;
        src += 4 * n_ff_used;
      }
      break;
  }

  return src;
}

static bool audiod_decode_type_I_pcm(uint8_t rhport, audiod_function_t* audio, uint16_t n_bytes_received)
{
  (void) rhport;

  // Determine amount of samples
  uint8_t const n_ff_used               = audio->n_ff_used_rx;
  uint16_t const nBytesPerFFToRead      = n_bytes_received / n_ff_used;
  uint8_t cnt_ff;

  // Decode
  uint8_t * src;
  uint8_t * dst_end;

  tu_fifo_buffer_info_t info;

  for (cnt_ff = 0; cnt_ff < n_ff_used; cnt_ff++)
  {
    tu_fifo_get_write_info(&audio->rx_supp_ff[cnt_ff], &info);

    if (info.len_lin != 0)
    {
      info.len_lin = tu_min16(nBytesPerFFToRead, info.len_lin);
      src = &audio->lin_buf_out[cnt_ff*audio->n_channels_per_ff_rx * audio->n_bytes_per_sampe_rx];
      dst_end = info.ptr_lin + info.len_lin;
      src = audiod_interleaved_copy_bytes_fast_decode(audio->n_bytes_per_sampe_rx, info.ptr_lin, dst_end, src, n_ff_used);

      // Handle wrapped part of FIFO
      info.len_wrap = tu_min16(nBytesPerFFToRead - info.len_lin, info.len_wrap);
      if (info.len_wrap != 0)
      {
        dst_end = info.ptr_wrap + info.len_wrap;
        audiod_interleaved_copy_bytes_fast_decode(audio->n_bytes_per_sampe_rx, info.ptr_wrap, dst_end, src, n_ff_used);
      }
      tu_fifo_advance_write_pointer(&audio->rx_supp_ff[cnt_ff], info.len_lin + info.len_wrap);
    }
  }

  // Number of bytes should be a multiple of CFG_TUD_AUDIO_N_BYTES_PER_SAMPLE_RX * CFG_TUD_AUDIO_N_CHANNELS_RX but checking makes no sense - no way to correct it
  // TU_VERIFY(cnt != n_bytes);

  return true;
}
#endif //CFG_TUD_AUDIO_ENABLE_DECODING

//--------------------------------------------------------------------+
// WRITE API
//--------------------------------------------------------------------+

#if CFG_TUD_AUDIO_ENABLE_EP_IN && !CFG_TUD_AUDIO_ENABLE_ENCODING

/**
 * \brief           Write data to EP in buffer
 *
 *  Write data to buffer. If it is full, new data can be inserted once a transmit was scheduled. See audiod_tx_done_cb().
 *  If TX FIFOs are used, this function is not available in order to not let the user mess up the encoding process.
 *
 * \param[in]       func_id: Index of audio function interface
 * \param[in]       data: Pointer to data array to be copied from
 * \param[in]       len: # of array elements to copy
 * \return          Number of bytes actually written
 */
uint16_t tud_audio_n_write(uint8_t func_id, const void * data, uint16_t len)
{
  TU_VERIFY(func_id < CFG_TUD_AUDIO && _audiod_fct[func_id].p_desc != NULL);
  return tu_fifo_write_n(&_audiod_fct[func_id].ep_in_ff, data, len);
}

bool tud_audio_n_clear_ep_in_ff(uint8_t func_id)                          // Delete all content in the EP IN FIFO
{
  TU_VERIFY(func_id < CFG_TUD_AUDIO && _audiod_fct[func_id].p_desc != NULL);
  return tu_fifo_clear(&_audiod_fct[func_id].ep_in_ff);
}

tu_fifo_t* tud_audio_n_get_ep_in_ff(uint8_t func_id)
{
  if(func_id < CFG_TUD_AUDIO && _audiod_fct[func_id].p_desc != NULL) return &_audiod_fct[func_id].ep_in_ff;
  return NULL;
}

#endif

#if CFG_TUD_AUDIO_ENABLE_ENCODING && CFG_TUD_AUDIO_ENABLE_EP_IN

uint16_t tud_audio_n_flush_tx_support_ff(uint8_t func_id)                 // Force all content in the support TX FIFOs to be written into linear buffer and schedule a transmit
{
  TU_VERIFY(func_id < CFG_TUD_AUDIO && _audiod_fct[func_id].p_desc != NULL);
  audiod_function_t* audio = &_audiod_fct[func_id];

  uint16_t n_bytes_copied = tu_fifo_count(&audio->tx_supp_ff[0]);

  TU_VERIFY(audiod_tx_done_cb(audio->rhport, audio));

  n_bytes_copied -= tu_fifo_count(&audio->tx_supp_ff[0]);
  n_bytes_copied = n_bytes_copied*audio->tx_supp_ff[0].item_size;

  return n_bytes_copied;
}

bool tud_audio_n_clear_tx_support_ff(uint8_t func_id, uint8_t ff_idx)
{
  TU_VERIFY(func_id < CFG_TUD_AUDIO && _audiod_fct[func_id].p_desc != NULL && ff_idx < _audiod_fct[func_id].n_tx_supp_ff);
  return tu_fifo_clear(&_audiod_fct[func_id].tx_supp_ff[ff_idx]);
}

uint16_t tud_audio_n_write_support_ff(uint8_t func_id, uint8_t ff_idx, const void * data, uint16_t len)
{
  TU_VERIFY(func_id < CFG_TUD_AUDIO && _audiod_fct[func_id].p_desc != NULL && ff_idx < _audiod_fct[func_id].n_tx_supp_ff);
  return tu_fifo_write_n(&_audiod_fct[func_id].tx_supp_ff[ff_idx], data, len);
}

tu_fifo_t* tud_audio_n_get_tx_support_ff(uint8_t func_id, uint8_t ff_idx)
{
  if(func_id < CFG_TUD_AUDIO && _audiod_fct[func_id].p_desc != NULL && ff_idx < _audiod_fct[func_id].n_tx_supp_ff) return &_audiod_fct[func_id].tx_supp_ff[ff_idx];
  return NULL;
}

#endif


#if CFG_TUD_AUDIO_INT_CTR_EPSIZE_IN

// If no interrupt transmit is pending bytes get written into buffer and a transmit is scheduled - once transmit completed tud_audio_int_ctr_done_cb() is called in inform user
uint16_t tud_audio_int_ctr_n_write(uint8_t func_id, uint8_t const* buffer, uint16_t len)
{
  TU_VERIFY(func_id < CFG_TUD_AUDIO && _audiod_fct[func_id].p_desc != NULL);

  // We write directly into the EP's buffer - abort if previous transfer not complete
  TU_VERIFY(!usbd_edpt_busy(_audiod_fct[func_id].rhport, _audiod_fct[func_id].ep_int_ctr));

  // Check length
  TU_VERIFY(len <= CFG_TUD_AUDIO_INT_CTR_EP_IN_SW_BUFFER_SIZE);

  memcpy(_audiod_fct[func_id].ep_int_ctr_buf, buffer, len);

  // Schedule transmit
  TU_VERIFY(usbd_edpt_xfer(_audiod_fct[func_id].rhport, _audiod_fct[func_id].ep_int_ctr, _audiod_fct[func_id].ep_int_ctr_buf, len));

  return true;
}

#endif


// This function is called once a transmit of an audio packet was successfully completed. Here, we encode samples and place it in IN EP's buffer for next transmission.
// If you prefer your own (more efficient) implementation suiting your purpose set CFG_TUD_AUDIO_ENABLE_ENCODING = 0 and use tud_audio_n_write.

// n_bytes_copied - Informs caller how many bytes were loaded. In case n_bytes_copied = 0, a ZLP is scheduled to inform host no data is available for current frame.
#if CFG_TUD_AUDIO_ENABLE_EP_IN
static bool audiod_tx_done_cb(uint8_t rhport, audiod_function_t * audio)
{
  uint8_t idxItf;
  uint8_t const *dummy2;

  uint8_t idx_audio_fct = audiod_get_audio_fct_idx(audio);
  TU_VERIFY(audiod_get_AS_interface_index(audio->ep_in_as_intf_num, audio, &idxItf, &dummy2));

  // Only send something if current alternate interface is not 0 as in this case nothing is to be sent due to UAC2 specifications
  if (audio->alt_setting[idxItf] == 0) return false;

  // Call a weak callback here - a possibility for user to get informed former TX was completed and data gets now loaded into EP in buffer (in case FIFOs are used) or
  // if no FIFOs are used the user may use this call back to load its data into the EP IN buffer by use of tud_audio_n_write_ep_in_buffer().
  if (tud_audio_tx_done_pre_load_cb) TU_VERIFY(tud_audio_tx_done_pre_load_cb(rhport, idx_audio_fct, audio->ep_in, audio->alt_setting[idxItf]));

  // Send everything in ISO EP FIFO
  uint16_t n_bytes_tx;

  // If support FIFOs are used, encode and schedule transmit
#if CFG_TUD_AUDIO_ENABLE_ENCODING && CFG_TUD_AUDIO_ENABLE_EP_IN
  switch (audio->format_type_tx)
  {
    case AUDIO_FORMAT_TYPE_UNDEFINED:
      // INDIVIDUAL ENCODING PROCEDURE REQUIRED HERE!
      TU_LOG2("  Desired CFG_TUD_AUDIO_FORMAT encoding not implemented!\r\n");
      TU_BREAKPOINT();
      n_bytes_tx = 0;
      break;

    case AUDIO_FORMAT_TYPE_I:

      switch (audio->format_type_I_tx)
      {
        case AUDIO_DATA_FORMAT_TYPE_I_PCM:

          n_bytes_tx = audiod_encode_type_I_pcm(rhport, audio);
          break;

        default:
          // YOUR ENCODING IS REQUIRED HERE!
          TU_LOG2("  Desired CFG_TUD_AUDIO_FORMAT_TYPE_I_TX encoding not implemented!\r\n");
          TU_BREAKPOINT();
          n_bytes_tx = 0;
          break;
      }
      break;

        default:
          // Desired CFG_TUD_AUDIO_FORMAT_TYPE_TX not implemented!
          TU_LOG2("  Desired CFG_TUD_AUDIO_FORMAT_TYPE_TX not implemented!\r\n");
          TU_BREAKPOINT();
          n_bytes_tx = 0;
          break;
  }

  TU_VERIFY(usbd_edpt_xfer(rhport, audio->ep_in, audio->lin_buf_in, n_bytes_tx));

#else
  // No support FIFOs, if no linear buffer required schedule transmit, else put data into linear buffer and schedule

  n_bytes_tx = tu_min16(tu_fifo_count(&audio->ep_in_ff), audio->ep_in_sz);      // Limit up to max packet size, more can not be done for ISO

#if USE_LINEAR_BUFFER_TX
  tu_fifo_read_n(&audio->ep_in_ff, audio->lin_buf_in, n_bytes_tx);
  TU_VERIFY(usbd_edpt_xfer(rhport, audio->ep_in, audio->lin_buf_in, n_bytes_tx));
#else
  // Send everything in ISO EP FIFO
  TU_VERIFY(usbd_edpt_xfer_fifo(rhport, audio->ep_in, &audio->ep_in_ff, n_bytes_tx));
#endif

#endif

  // Call a weak callback here - a possibility for user to get informed former TX was completed and how many bytes were loaded for the next frame
  if (tud_audio_tx_done_post_load_cb) TU_VERIFY(tud_audio_tx_done_post_load_cb(rhport, n_bytes_tx, idx_audio_fct, audio->ep_in, audio->alt_setting[idxItf]));

  return true;
}

#endif //CFG_TUD_AUDIO_ENABLE_EP_IN

#if CFG_TUD_AUDIO_ENABLE_ENCODING && CFG_TUD_AUDIO_ENABLE_EP_IN
// Take samples from the support buffer and encode them into the IN EP software FIFO
// Returns number of bytes written into linear buffer

/* 2.3.1.7.1 PCM Format
The PCM (Pulse Coded Modulation) format is the most commonly used audio format to represent audio
data streams. The audio data is not compressed and uses a signed two’s-complement fixed point format. It
is left-justified (the sign bit is the Msb) and data is padded with trailing zeros to fill the remaining unused
bits of the subslot. The binary point is located to the right of the sign bit so that all values lie within the
range [-1, +1)
 */

/*
 * This function encodes channels saved within the support FIFOs into one stream by interleaving the PCM samples
 * in the support FIFOs according to 2.3.1.5 Audio Streams. It does not control justification (left or right) and
 * does not change the number of bytes per sample.
 * */

// Helper function
static inline uint8_t * audiod_interleaved_copy_bytes_fast_encode(uint16_t const nBytesToCopy, uint8_t * src, uint8_t * src_end, uint8_t * dst, uint8_t const n_ff_used)
{
  // Optimize for fast half word copies
  typedef struct{
    uint16_t val;
  } __attribute((__packed__)) unaligned_uint16_t;

  // Optimize for fast word copies
  typedef struct{
    uint32_t val;
  } __attribute((__packed__)) unaligned_uint32_t;

  switch (nBytesToCopy)
  {
    case 1:
      while(src < src_end)
      {
        *dst = *src++;
        dst += n_ff_used;
      }
      break;

    case 2:
      while(src < src_end)
      {
        *(unaligned_uint16_t*)dst = *(unaligned_uint16_t*)src;
        src += 2;
        dst += 2 * n_ff_used;
      }
      break;

    case 3:
      while(src < src_end)
      {
        //        memcpy(dst, src, 3);
        //        src = (uint8_t *)src + 3;
        //        dst += 3 * n_ff_used;

        // TODO: Is there a faster way to copy 3 bytes?
        *dst++ = *src++;
        *dst++ = *src++;
        *dst++ = *src++;

        dst += 3 * (n_ff_used - 1);
      }
      break;

    case 4:
      while(src < src_end)
      {
        *(unaligned_uint32_t*)dst = *(unaligned_uint32_t*)src;
        src += 4;
        dst += 4 * n_ff_used;
      }
      break;
  }

  return dst;
}

static uint16_t audiod_encode_type_I_pcm(uint8_t rhport, audiod_function_t* audio)
{
  // This function relies on the fact that the length of the support FIFOs was configured to be a multiple of the active sample size in bytes s.t. no sample is split within a wrap
  // This is ensured within set_interface, where the FIFOs are reconfigured according to this size

  // We encode directly into IN EP's linear buffer - abort if previous transfer not complete
  TU_VERIFY(!usbd_edpt_busy(rhport, audio->ep_in));

  // Determine amount of samples
  uint8_t const n_ff_used               = audio->n_ff_used_tx;
  uint16_t const nBytesToCopy           = audio->n_channels_per_ff_tx * audio->n_bytes_per_sampe_tx;
  uint16_t const capPerFF               = audio->ep_in_sz / n_ff_used;                                        // Sample capacity per FIFO in bytes
  uint16_t nBytesPerFFToSend            = tu_fifo_count(&audio->tx_supp_ff[0]);
  uint8_t cnt_ff;

  for (cnt_ff = 1; cnt_ff < n_ff_used; cnt_ff++)
  {
    uint16_t const count = tu_fifo_count(&audio->tx_supp_ff[cnt_ff]);
    if (count < nBytesPerFFToSend)
    {
      nBytesPerFFToSend = count;
    }
  }

  // Check if there is enough
  if (nBytesPerFFToSend == 0)    return 0;

  // Limit to maximum sample number - THIS IS A POSSIBLE ERROR SOURCE IF TOO MANY SAMPLE WOULD NEED TO BE SENT BUT CAN NOT!
  nBytesPerFFToSend = tu_min16(nBytesPerFFToSend, capPerFF);

  // Round to full number of samples (flooring)
  nBytesPerFFToSend = (nBytesPerFFToSend / nBytesToCopy) * nBytesToCopy;

  // Encode
  uint8_t * dst;
  uint8_t * src_end;

  tu_fifo_buffer_info_t info;

  for (cnt_ff = 0; cnt_ff < n_ff_used; cnt_ff++)
  {
    dst = &audio->lin_buf_in[cnt_ff*audio->n_channels_per_ff_tx*audio->n_bytes_per_sampe_tx];

    tu_fifo_get_read_info(&audio->tx_supp_ff[cnt_ff], &info);

    if (info.len_lin != 0)
    {
      info.len_lin = tu_min16(nBytesPerFFToSend, info.len_lin);       // Limit up to desired length
      src_end = (uint8_t *)info.ptr_lin + info.len_lin;
      dst = audiod_interleaved_copy_bytes_fast_encode(audio->n_bytes_per_sampe_tx, info.ptr_lin, src_end, dst, n_ff_used);

      // Limit up to desired length
      info.len_wrap = tu_min16(nBytesPerFFToSend - info.len_lin, info.len_wrap);

      // Handle wrapped part of FIFO
      if (info.len_wrap != 0)
      {
        src_end = (uint8_t *)info.ptr_wrap + info.len_wrap;
        audiod_interleaved_copy_bytes_fast_encode(audio->n_bytes_per_sampe_tx, info.ptr_wrap, src_end, dst, n_ff_used);
      }

      tu_fifo_advance_read_pointer(&audio->tx_supp_ff[cnt_ff], info.len_lin + info.len_wrap);
    }
  }

  return nBytesPerFFToSend * n_ff_used;
}
#endif //CFG_TUD_AUDIO_ENABLE_ENCODING

// This function is called once a transmit of a feedback packet was successfully completed. Here, we get the next feedback value to be sent

#if CFG_TUD_AUDIO_ENABLE_EP_OUT && CFG_TUD_AUDIO_ENABLE_FEEDBACK_EP
static inline bool audiod_fb_send(uint8_t rhport, audiod_function_t *audio)
{
  return usbd_edpt_xfer(rhport, audio->ep_fb, (uint8_t *) &audio->fb_val, 4);
}
#endif

//--------------------------------------------------------------------+
// USBD Driver API
//--------------------------------------------------------------------+
void audiod_init(void)
{
  tu_memclr(_audiod_fct, sizeof(_audiod_fct));

  for(uint8_t i=0; i<CFG_TUD_AUDIO; i++)
  {
    audiod_function_t* audio = &_audiod_fct[i];

    // Initialize control buffers
    switch (i)
    {
      case 0:
        audio->ctrl_buf = ctrl_buf_1;
        audio->ctrl_buf_sz = CFG_TUD_AUDIO_FUNC_1_CTRL_BUF_SZ;
        break;
#if CFG_TUD_AUDIO > 1 && CFG_TUD_AUDIO_FUNC_2_CTRL_BUF_SZ > 0
      case 1:
        audio->ctrl_buf = ctrl_buf_2;
        audio->ctrl_buf_sz = CFG_TUD_AUDIO_FUNC_2_CTRL_BUF_SZ;
        break;
#endif
#if CFG_TUD_AUDIO > 2 && CFG_TUD_AUDIO_FUNC_3_CTRL_BUF_SZ > 0
      case 2:
        audio->ctrl_buf = ctrl_buf_3;
        audio->ctrl_buf_sz = CFG_TUD_AUDIO_FUNC_3_CTRL_BUF_SZ;
        break;
#endif
    }

    // Initialize active alternate interface buffers
    switch (i)
    {
#if CFG_TUD_AUDIO_FUNC_1_N_AS_INT > 0
      case 0:
        audio->alt_setting = alt_setting_1;
        break;
#endif
#if CFG_TUD_AUDIO > 1 && CFG_TUD_AUDIO_FUNC_2_N_AS_INT > 0
      case 1:
        audio->alt_setting = alt_setting_2;
        break;
#endif
#if CFG_TUD_AUDIO > 2 && CFG_TUD_AUDIO_FUNC_3_N_AS_INT > 0
      case 2:
        audio->alt_setting = alt_setting_3;
        break;
#endif
    }

    // Initialize IN EP FIFO if required
#if CFG_TUD_AUDIO_ENABLE_EP_IN && !CFG_TUD_AUDIO_ENABLE_ENCODING

    switch (i)
    {
#if CFG_TUD_AUDIO_FUNC_1_EP_IN_SW_BUF_SZ > 0
      case 0:
        tu_fifo_config(&audio->ep_in_ff, audio_ep_in_sw_buf_1, CFG_TUD_AUDIO_FUNC_1_EP_IN_SW_BUF_SZ, 1, true);
#if CFG_FIFO_MUTEX
        tu_fifo_config_mutex(&audio->ep_in_ff, osal_mutex_create(&ep_in_ff_mutex_wr_1), NULL);
#endif
        break;
#endif
#if CFG_TUD_AUDIO > 1 && CFG_TUD_AUDIO_FUNC_2_EP_IN_SW_BUF_SZ > 0
      case 1:
        tu_fifo_config(&audio->ep_in_ff, audio_ep_in_sw_buf_2, CFG_TUD_AUDIO_FUNC_2_EP_IN_SW_BUF_SZ, 1, true);
#if CFG_FIFO_MUTEX
        tu_fifo_config_mutex(&audio->ep_in_ff, osal_mutex_create(&ep_in_ff_mutex_wr_2), NULL);
#endif
        break;
#endif
#if CFG_TUD_AUDIO > 2 && CFG_TUD_AUDIO_FUNC_3_EP_IN_SW_BUF_SZ > 0
      case 2:
        tu_fifo_config(&audio->ep_in_ff, audio_ep_in_sw_buf_3, CFG_TUD_AUDIO_FUNC_3_EP_IN_SW_BUF_SZ, 1, true);
#if CFG_FIFO_MUTEX
        tu_fifo_config_mutex(&audio->ep_in_ff, osal_mutex_create(&ep_in_ff_mutex_wr_3), NULL);
#endif
        break;
#endif
    }
#endif // CFG_TUD_AUDIO_ENABLE_EP_IN && !CFG_TUD_AUDIO_ENABLE_ENCODING

    // Initialize linear buffers
#if USE_LINEAR_BUFFER_TX
    switch (i)
    {
#if CFG_TUD_AUDIO_FUNC_1_EP_IN_SZ_MAX > 0
      case 0:
        audio->lin_buf_in = lin_buf_in_1;
        break;
#endif
#if CFG_TUD_AUDIO > 1 && CFG_TUD_AUDIO_FUNC_2_EP_IN_SZ_MAX > 0
      case 1:
        audio->lin_buf_in = lin_buf_in_2;
        break;
#endif
#if CFG_TUD_AUDIO > 2 && CFG_TUD_AUDIO_FUNC_3_EP_IN_SZ_MAX > 0
      case 2:
        audio->lin_buf_in = lin_buf_in_3;
        break;
#endif
    }
#endif // USE_LINEAR_BUFFER_TX

    // Initialize OUT EP FIFO if required
#if CFG_TUD_AUDIO_ENABLE_EP_OUT && !CFG_TUD_AUDIO_ENABLE_DECODING

    switch (i)
    {
#if CFG_TUD_AUDIO_FUNC_1_EP_OUT_SW_BUF_SZ > 0
      case 0:
        tu_fifo_config(&audio->ep_out_ff, audio_ep_out_sw_buf_1, CFG_TUD_AUDIO_FUNC_1_EP_OUT_SW_BUF_SZ, 1, true);
#if CFG_FIFO_MUTEX
        tu_fifo_config_mutex(&audio->ep_out_ff, NULL, osal_mutex_create(&ep_out_ff_mutex_rd_1));
#endif
        break;
#endif
#if CFG_TUD_AUDIO > 1 && CFG_TUD_AUDIO_FUNC_2_EP_OUT_SW_BUF_SZ > 0
      case 1:
        tu_fifo_config(&audio->ep_out_ff, audio_ep_out_sw_buf_2, CFG_TUD_AUDIO_FUNC_2_EP_OUT_SW_BUF_SZ, 1, true);
#if CFG_FIFO_MUTEX
        tu_fifo_config_mutex(&audio->ep_out_ff, NULL, osal_mutex_create(&ep_out_ff_mutex_rd_2));
#endif
        break;
#endif
#if CFG_TUD_AUDIO > 2 && CFG_TUD_AUDIO_FUNC_3_EP_OUT_SW_BUF_SZ > 0
      case 2:
        tu_fifo_config(&audio->ep_out_ff, audio_ep_out_sw_buf_3, CFG_TUD_AUDIO_FUNC_3_EP_OUT_SW_BUF_SZ, 1, true);
#if CFG_FIFO_MUTEX
        tu_fifo_config_mutex(&audio->ep_out_ff, NULL, osal_mutex_create(&ep_out_ff_mutex_rd_3));
#endif
        break;
#endif
    }
#endif // CFG_TUD_AUDIO_ENABLE_EP_OUT && !CFG_TUD_AUDIO_ENABLE_DECODING

    // Initialize linear buffers
#if USE_LINEAR_BUFFER_RX
    switch (i)
    {
#if CFG_TUD_AUDIO_FUNC_1_EP_OUT_SZ_MAX > 0
      case 0:
        audio->lin_buf_out = lin_buf_out_1;
        break;
#endif
#if CFG_TUD_AUDIO > 1 && CFG_TUD_AUDIO_FUNC_2_EP_OUT_SZ_MAX > 0
      case 1:
        audio->lin_buf_out = lin_buf_out_2;
        break;
#endif
#if CFG_TUD_AUDIO > 2 && CFG_TUD_AUDIO_FUNC_3_EP_OUT_SZ_MAX > 0
      case 2:
        audio->lin_buf_out = lin_buf_out_3;
        break;
#endif
    }
#endif // USE_LINEAR_BUFFER_TX

    // Initialize TX support FIFOs if required
#if CFG_TUD_AUDIO_ENABLE_EP_IN && CFG_TUD_AUDIO_ENABLE_ENCODING

    switch (i)
    {
#if CFG_TUD_AUDIO_FUNC_1_TX_SUPP_SW_FIFO_SZ > 0
      case 0:
        audio->tx_supp_ff = tx_supp_ff_1;
        audio->n_tx_supp_ff = CFG_TUD_AUDIO_FUNC_1_N_TX_SUPP_SW_FIFO;
        audio->tx_supp_ff_sz_max = CFG_TUD_AUDIO_FUNC_1_TX_SUPP_SW_FIFO_SZ;
        for (uint8_t cnt = 0; cnt < CFG_TUD_AUDIO_FUNC_1_N_TX_SUPP_SW_FIFO; cnt++)
        {
          tu_fifo_config(&tx_supp_ff_1[cnt], tx_supp_ff_buf_1[cnt], CFG_TUD_AUDIO_FUNC_1_TX_SUPP_SW_FIFO_SZ, 1, true);
#if CFG_FIFO_MUTEX
          tu_fifo_config_mutex(&tx_supp_ff_1[cnt], osal_mutex_create(&tx_supp_ff_mutex_wr_1[cnt]), NULL);
#endif
        }

        break;
#endif // CFG_TUD_AUDIO_FUNC_1_TX_SUPP_SW_FIFO_SZ > 0

#if CFG_TUD_AUDIO > 1 && CFG_TUD_AUDIO_FUNC_2_TX_SUPP_SW_FIFO_SZ > 0
      case 1:
        audio->tx_supp_ff = tx_supp_ff_2;
        audio->n_tx_supp_ff = CFG_TUD_AUDIO_FUNC_2_N_TX_SUPP_SW_FIFO;
        audio->tx_supp_ff_sz_max = CFG_TUD_AUDIO_FUNC_2_TX_SUPP_SW_FIFO_SZ;
        for (uint8_t cnt = 0; cnt < CFG_TUD_AUDIO_FUNC_2_N_TX_SUPP_SW_FIFO; cnt++)
        {
          tu_fifo_config(&tx_supp_ff_2[cnt], tx_supp_ff_buf_2[cnt], CFG_TUD_AUDIO_FUNC_2_TX_SUPP_SW_FIFO_SZ, 1, true);
#if CFG_FIFO_MUTEX
          tu_fifo_config_mutex(&tx_supp_ff_2[cnt], osal_mutex_create(&tx_supp_ff_mutex_wr_2[cnt]), NULL);
#endif
        }

        break;
#endif // CFG_TUD_AUDIO > 1 && CFG_TUD_AUDIO_FUNC_2_TX_SUPP_SW_FIFO_SZ > 0

#if CFG_TUD_AUDIO > 2 && CFG_TUD_AUDIO_FUNC_3_TX_SUPP_SW_FIFO_SZ > 0
      case 2:
        audio->tx_supp_ff = tx_supp_ff_3;
        audio->n_tx_supp_ff = CFG_TUD_AUDIO_FUNC_3_N_TX_SUPP_SW_FIFO;
        audio->tx_supp_ff_sz_max = CFG_TUD_AUDIO_FUNC_3_TX_SUPP_SW_FIFO_SZ;
        for (uint8_t cnt = 0; cnt < CFG_TUD_AUDIO_FUNC_3_N_TX_SUPP_SW_FIFO; cnt++)
        {
          tu_fifo_config(&tx_supp_ff_3[cnt], tx_supp_ff_buf_3[cnt], CFG_TUD_AUDIO_FUNC_3_TX_SUPP_SW_FIFO_SZ, 1, true);
#if CFG_FIFO_MUTEX
          tu_fifo_config_mutex(&tx_supp_ff_3[cnt], osal_mutex_create(&tx_supp_ff_mutex_wr_3[cnt]), NULL);
#endif
        }

        break;
#endif // CFG_TUD_AUDIO > 1 && CFG_TUD_AUDIO_FUNC_2_TX_SUPP_SW_FIFO_SZ > 0
    }
#endif // CFG_TUD_AUDIO_ENABLE_EP_IN && CFG_TUD_AUDIO_ENABLE_ENCODING

    // Set encoding parameters for Type_I formats
#if CFG_TUD_AUDIO_ENABLE_TYPE_I_ENCODING
    switch (i)
    {
#if CFG_TUD_AUDIO_FUNC_1_TX_SUPP_SW_FIFO_SZ > 0
      case 0:
        audio->n_channels_per_ff_tx = CFG_TUD_AUDIO_FUNC_1_CHANNEL_PER_FIFO_TX;
        break;
#endif
#if CFG_TUD_AUDIO > 1 && CFG_TUD_AUDIO_FUNC_2_TX_SUPP_SW_FIFO_SZ > 0
      case 1:
        audio->n_channels_per_ff_tx = CFG_TUD_AUDIO_FUNC_2_CHANNEL_PER_FIFO_TX;
        break;
#endif
#if CFG_TUD_AUDIO > 2 && CFG_TUD_AUDIO_FUNC_3_TX_SUPP_SW_FIFO_SZ > 0
      case 2:
        audio->n_channels_per_ff_tx = CFG_TUD_AUDIO_FUNC_3_CHANNEL_PER_FIFO_TX;
        break;
#endif
    }
#endif // CFG_TUD_AUDIO_ENABLE_TYPE_I_ENCODING

    // Initialize RX support FIFOs if required
#if CFG_TUD_AUDIO_ENABLE_EP_OUT && CFG_TUD_AUDIO_ENABLE_DECODING

    switch (i)
    {
#if CFG_TUD_AUDIO_FUNC_1_RX_SUPP_SW_FIFO_SZ > 0
      case 0:
        audio->rx_supp_ff = rx_supp_ff_1;
        audio->n_rx_supp_ff = CFG_TUD_AUDIO_FUNC_1_N_RX_SUPP_SW_FIFO;
        audio->rx_supp_ff_sz_max = CFG_TUD_AUDIO_FUNC_1_RX_SUPP_SW_FIFO_SZ;
        for (uint8_t cnt = 0; cnt < CFG_TUD_AUDIO_FUNC_1_N_RX_SUPP_SW_FIFO; cnt++)
        {
          tu_fifo_config(&rx_supp_ff_1[cnt], rx_supp_ff_buf_1[cnt], CFG_TUD_AUDIO_FUNC_1_RX_SUPP_SW_FIFO_SZ, 1, true);
#if CFG_FIFO_MUTEX
          tu_fifo_config_mutex(&rx_supp_ff_1[cnt], osal_mutex_create(&rx_supp_ff_mutex_rd_1[cnt]), NULL);
#endif
        }

        break;
#endif // CFG_TUD_AUDIO_FUNC_1_RX_SUPP_SW_FIFO_SZ > 0

#if CFG_TUD_AUDIO > 1 && CFG_TUD_AUDIO_FUNC_2_RX_SUPP_SW_FIFO_SZ > 0
      case 1:
        audio->rx_supp_ff = rx_supp_ff_2;
        audio->n_rx_supp_ff = CFG_TUD_AUDIO_FUNC_2_N_RX_SUPP_SW_FIFO;
        audio->rx_supp_ff_sz_max = CFG_TUD_AUDIO_FUNC_2_RX_SUPP_SW_FIFO_SZ;
        for (uint8_t cnt = 0; cnt < CFG_TUD_AUDIO_FUNC_2_N_RX_SUPP_SW_FIFO; cnt++)
        {
          tu_fifo_config(&rx_supp_ff_2[cnt], rx_supp_ff_buf_2[cnt], CFG_TUD_AUDIO_FUNC_2_RX_SUPP_SW_FIFO_SZ, 1, true);
#if CFG_FIFO_MUTEX
          tu_fifo_config_mutex(&rx_supp_ff_2[cnt], osal_mutex_create(&rx_supp_ff_mutex_rd_2[cnt]), NULL);
#endif
        }

        break;
#endif // CFG_TUD_AUDIO > 1 && CFG_TUD_AUDIO_FUNC_2_RX_SUPP_SW_FIFO_SZ > 0

#if CFG_TUD_AUDIO > 2 && CFG_TUD_AUDIO_FUNC_3_RX_SUPP_SW_FIFO_SZ > 0
      case 2:
        audio->rx_supp_ff = rx_supp_ff_3;
        audio->n_rx_supp_ff = CFG_TUD_AUDIO_FUNC_3_N_RX_SUPP_SW_FIFO;
        audio->rx_supp_ff_sz_max = CFG_TUD_AUDIO_FUNC_3_RX_SUPP_SW_FIFO_SZ;
        for (uint8_t cnt = 0; cnt < CFG_TUD_AUDIO_FUNC_3_N_RX_SUPP_SW_FIFO; cnt++)
        {
          tu_fifo_config(&rx_supp_ff_3[cnt], rx_supp_ff_buf_3[cnt], CFG_TUD_AUDIO_FUNC_3_RX_SUPP_SW_FIFO_SZ, 1, true);
#if CFG_FIFO_MUTEX
          tu_fifo_config_mutex(&rx_supp_ff_3[cnt], osal_mutex_create(&rx_supp_ff_mutex_rd_3[cnt]), NULL);
#endif
        }

        break;
#endif // CFG_TUD_AUDIO > 1 && CFG_TUD_AUDIO_FUNC_2_RX_SUPP_SW_FIFO_SZ > 0
    }
#endif // CFG_TUD_AUDIO_ENABLE_EP_IN && CFG_TUD_AUDIO_ENABLE_ENCODING

    // Set encoding parameters for Type_I formats
#if CFG_TUD_AUDIO_ENABLE_TYPE_I_DECODING
    switch (i)
    {
#if CFG_TUD_AUDIO_FUNC_1_RX_SUPP_SW_FIFO_SZ > 0
      case 0:
        audio->n_channels_per_ff_rx = CFG_TUD_AUDIO_FUNC_1_CHANNEL_PER_FIFO_RX;
        break;
#endif
#if CFG_TUD_AUDIO > 1 && CFG_TUD_AUDIO_FUNC_2_RX_SUPP_SW_FIFO_SZ > 0
      case 1:
        audio->n_channels_per_ff_rx = CFG_TUD_AUDIO_FUNC_2_CHANNEL_PER_FIFO_RX;
        break;
#endif
#if CFG_TUD_AUDIO > 2 && CFG_TUD_AUDIO_FUNC_3_RX_SUPP_SW_FIFO_SZ > 0
      case 2:
        audio->n_channels_per_ff_rx = CFG_TUD_AUDIO_FUNC_3_CHANNEL_PER_FIFO_RX;
        break;
#endif
    }
#endif // CFG_TUD_AUDIO_ENABLE_TYPE_I_DECODING
  }
}

void audiod_reset(uint8_t rhport)
{
  (void) rhport;

  for(uint8_t i=0; i<CFG_TUD_AUDIO; i++)
  {
    audiod_function_t* audio = &_audiod_fct[i];
    tu_memclr(audio, ITF_MEM_RESET_SIZE);

#if CFG_TUD_AUDIO_ENABLE_EP_IN && !CFG_TUD_AUDIO_ENABLE_ENCODING
    tu_fifo_clear(&audio->ep_in_ff);
#endif

#if CFG_TUD_AUDIO_ENABLE_EP_OUT && !CFG_TUD_AUDIO_ENABLE_DECODING
    tu_fifo_clear(&audio->ep_out_ff);
#endif

#if CFG_TUD_AUDIO_ENABLE_EP_IN && CFG_TUD_AUDIO_ENABLE_ENCODING
    for (uint8_t cnt = 0; cnt < audio->n_tx_supp_ff; cnt++)
    {
      tu_fifo_clear(&audio->tx_supp_ff[cnt]);
    }
#endif

#if CFG_TUD_AUDIO_ENABLE_EP_OUT && CFG_TUD_AUDIO_ENABLE_DECODING
    for (uint8_t cnt = 0; cnt < audio->n_rx_supp_ff; cnt++)
    {
      tu_fifo_clear(&audio->rx_supp_ff[cnt]);
    }
#endif
  }
}

uint16_t audiod_open(uint8_t rhport, tusb_desc_interface_t const * itf_desc, uint16_t max_len)
{
  (void) max_len;

  TU_VERIFY ( TUSB_CLASS_AUDIO  == itf_desc->bInterfaceClass &&
              AUDIO_SUBCLASS_CONTROL    == itf_desc->bInterfaceSubClass);

  // Verify version is correct - this check can be omitted
  TU_VERIFY(itf_desc->bInterfaceProtocol == AUDIO_INT_PROTOCOL_CODE_V2);

  // Verify interrupt control EP is enabled if demanded by descriptor - this should be best some static check however - this check can be omitted
  if (itf_desc->bNumEndpoints == 1) // 0 or 1 EPs are allowed
  {
    TU_VERIFY(CFG_TUD_AUDIO_INT_CTR_EPSIZE_IN > 0);
  }

  // Alternate setting MUST be zero - this check can be omitted
  TU_VERIFY(itf_desc->bAlternateSetting == 0);

  // Find available audio driver interface
  uint8_t i;
  for (i = 0; i < CFG_TUD_AUDIO; i++)
  {
    if (!_audiod_fct[i].p_desc)
    {
      _audiod_fct[i].p_desc = (uint8_t const *)itf_desc;    // Save pointer to AC descriptor which is by specification always the first one
      _audiod_fct[i].rhport = rhport;

      // Setup descriptor lengths
      switch (i)
      {
        case 0:
          _audiod_fct[i].desc_length = CFG_TUD_AUDIO_FUNC_1_DESC_LEN;
          break;
#if CFG_TUD_AUDIO > 1
        case 1:
          _audiod_fct[i].desc_length = CFG_TUD_AUDIO_FUNC_2_DESC_LEN;
          break;
#endif
#if CFG_TUD_AUDIO > 2
        case 2:
          _audiod_fct[i].desc_length = CFG_TUD_AUDIO_FUNC_3_DESC_LEN;
          break;
#endif
      }

      break;
    }
  }

  // Verify we found a free one
  TU_ASSERT( i < CFG_TUD_AUDIO );

  // This is all we need so far - the EPs are setup by a later set_interface request (as per UAC2 specification)
  uint16_t drv_len = _audiod_fct[i].desc_length - TUD_AUDIO_DESC_IAD_LEN;    // - TUD_AUDIO_DESC_IAD_LEN since tinyUSB already handles the IAD descriptor

  return drv_len;
}

static bool audiod_get_interface(uint8_t rhport, tusb_control_request_t const * p_request)
{
  uint8_t const itf = tu_u16_low(p_request->wIndex);

  // Find index of audio streaming interface
  uint8_t func_id, idxItf;
  uint8_t const *dummy;

  TU_VERIFY(audiod_get_AS_interface_index_global(itf, &func_id, &idxItf, &dummy));
  TU_VERIFY(tud_control_xfer(rhport, p_request, &_audiod_fct[func_id].alt_setting[idxItf], 1));

  TU_LOG2("  Get itf: %u - current alt: %u\r\n", itf, _audiod_fct[func_id].alt_setting[idxItf]);

  return true;
}

static bool audiod_set_interface(uint8_t rhport, tusb_control_request_t const * p_request)
{
  (void) rhport;

  // Here we need to do the following:

  // 1. Find the audio driver assigned to the given interface to be set
  // Since one audio driver interface has to be able to cover an unknown number of interfaces (AC, AS + its alternate settings), the best memory efficient way to solve this is to always search through the descriptors.
  // The audio driver is mapped to an audio function by a reference pointer to the corresponding AC interface of this audio function which serves as a starting point for searching

  // 2. Close EPs which are currently open
  // To do so it is not necessary to know the current active alternate interface since we already save the current EP addresses - we simply close them

  // 3. Open new EP

  uint8_t const itf = tu_u16_low(p_request->wIndex);
  uint8_t const alt = tu_u16_low(p_request->wValue);

  TU_LOG2("  Set itf: %u - alt: %u\r\n", itf, alt);

  // Find index of audio streaming interface and index of interface
  uint8_t func_id, idxItf;
  uint8_t const *p_desc;
  TU_VERIFY(audiod_get_AS_interface_index_global(itf, &func_id, &idxItf, &p_desc));

  audiod_function_t* audio = &_audiod_fct[func_id];

  // Look if there is an EP to be closed - for this driver, there are only 3 possible EPs which may be closed (only AS related EPs can be closed, AC EP (if present) is always open)
#if CFG_TUD_AUDIO_ENABLE_EP_IN
  if (audio->ep_in_as_intf_num == itf)
  {
    audio->ep_in_as_intf_num = 0;
    usbd_edpt_close(rhport, audio->ep_in);

    // Clear FIFOs, since data is no longer valid
#if !CFG_TUD_AUDIO_ENABLE_ENCODING
    tu_fifo_clear(&audio->ep_in_ff);
#else
    for (uint8_t cnt = 0; cnt < audio->n_tx_supp_ff; cnt++)
    {
      tu_fifo_clear(&audio->tx_supp_ff[cnt]);
    }
#endif
    
    // Invoke callback - can be used to stop data sampling
    if (tud_audio_set_itf_close_EP_cb) TU_VERIFY(tud_audio_set_itf_close_EP_cb(rhport, p_request));

    audio->ep_in = 0;                           // Necessary?

  }
#endif

#if CFG_TUD_AUDIO_ENABLE_EP_OUT
  if (audio->ep_out_as_intf_num == itf)
  {
    audio->ep_out_as_intf_num = 0;
    usbd_edpt_close(rhport, audio->ep_out);

    // Clear FIFOs, since data is no longer valid
#if !CFG_TUD_AUDIO_ENABLE_DECODING
    tu_fifo_clear(&audio->ep_out_ff);
#else
    for (uint8_t cnt = 0; cnt < audio->n_rx_supp_ff; cnt++)
    {
      tu_fifo_clear(&audio->rx_supp_ff[cnt]);
    }
#endif

    // Invoke callback - can be used to stop data sampling
    if (tud_audio_set_itf_close_EP_cb) TU_VERIFY(tud_audio_set_itf_close_EP_cb(rhport, p_request));

    audio->ep_out = 0;                          // Necessary?

    // Close corresponding feedback EP
#if CFG_TUD_AUDIO_ENABLE_FEEDBACK_EP
    usbd_edpt_close(rhport, audio->ep_fb);
    audio->ep_fb = 0;                           // Necessary?
#endif
  }
#endif

  // Save current alternative interface setting
  audio->alt_setting[idxItf] = alt;

  // Open new EP if necessary - EPs are only to be closed or opened for AS interfaces - Look for AS interface with correct alternate interface
  // Get pointer at end
  uint8_t const *p_desc_end = audio->p_desc + audio->desc_length - TUD_AUDIO_DESC_IAD_LEN;

  // p_desc starts at required interface with alternate setting zero
  while (p_desc < p_desc_end)
  {
    // Find correct interface
    if (tu_desc_type(p_desc) == TUSB_DESC_INTERFACE && ((tusb_desc_interface_t const * )p_desc)->bInterfaceNumber == itf && ((tusb_desc_interface_t const * )p_desc)->bAlternateSetting == alt)
    {
#if CFG_TUD_AUDIO_ENABLE_ENCODING || CFG_TUD_AUDIO_ENABLE_DECODING
      uint8_t const * p_desc_parse_for_params = p_desc;
#endif
      // From this point forward follow the EP descriptors associated to the current alternate setting interface - Open EPs if necessary
      uint8_t foundEPs = 0, nEps = ((tusb_desc_interface_t const * )p_desc)->bNumEndpoints;
      while (foundEPs < nEps && p_desc < p_desc_end)
      {
        if (tu_desc_type(p_desc) == TUSB_DESC_ENDPOINT)
        {
          TU_ASSERT(usbd_edpt_open(rhport, (tusb_desc_endpoint_t const *)p_desc));

          uint8_t ep_addr = ((tusb_desc_endpoint_t const *) p_desc)->bEndpointAddress;

          //TODO: We need to set EP non busy since this is not taken care of right now in ep_close() - THIS IS A WORKAROUND!
          usbd_edpt_clear_stall(rhport, ep_addr);

#if CFG_TUD_AUDIO_ENABLE_EP_IN
          if (tu_edpt_dir(ep_addr) == TUSB_DIR_IN && ((tusb_desc_endpoint_t const *) p_desc)->bmAttributes.usage == 0x00)   // Check if usage is data EP
          {
            // Save address
            audio->ep_in = ep_addr;
            audio->ep_in_as_intf_num = itf;
            audio->ep_in_sz = ((tusb_desc_endpoint_t const *) p_desc)->wMaxPacketSize.size;

            // If software encoding is enabled, parse for the corresponding parameters - doing this here means only AS interfaces with EPs get scanned for parameters
#if CFG_TUD_AUDIO_ENABLE_ENCODING
            audiod_parse_for_AS_params(audio, p_desc_parse_for_params, p_desc_end, itf);

            // Reconfigure size of support FIFOs - this is necessary to avoid samples to get split in case of a wrap
#if CFG_TUD_AUDIO_ENABLE_TYPE_I_ENCODING
            const uint16_t active_fifo_depth = (audio->tx_supp_ff_sz_max / audio->n_bytes_per_sampe_tx) * audio->n_bytes_per_sampe_tx;
            for (uint8_t cnt = 0; cnt < audio->n_tx_supp_ff; cnt++)
            {
              tu_fifo_config(&audio->tx_supp_ff[cnt], audio->tx_supp_ff[cnt].buffer, active_fifo_depth, 1, true);
            }
            audio->n_ff_used_tx = audio->n_channels_tx / audio->n_channels_per_ff_tx;
            TU_ASSERT( audio->n_ff_used_tx <= audio->n_tx_supp_ff );
#endif

#endif
            // Invoke callback - can be used to trigger data sampling if not already running
            if (tud_audio_set_itf_cb) TU_VERIFY(tud_audio_set_itf_cb(rhport, p_request));

            // Schedule first transmit if alternate interface is not zero i.e. streaming is disabled - in case no sample data is available a ZLP is loaded
            // It is necessary to trigger this here since the refill is done with an RX FIFO empty interrupt which can only trigger if something was in there
            TU_VERIFY(audiod_tx_done_cb(rhport, &_audiod_fct[func_id]));
          }
#endif // CFG_TUD_AUDIO_ENABLE_EP_IN

#if CFG_TUD_AUDIO_ENABLE_EP_OUT

          if (tu_edpt_dir(ep_addr) == TUSB_DIR_OUT)     // Checking usage not necessary
          {
            // Save address
            audio->ep_out = ep_addr;
            audio->ep_out_as_intf_num = itf;
            audio->ep_out_sz = ((tusb_desc_endpoint_t const *) p_desc)->wMaxPacketSize.size;

#if CFG_TUD_AUDIO_ENABLE_DECODING
            audiod_parse_for_AS_params(audio, p_desc_parse_for_params, p_desc_end, itf);

            // Reconfigure size of support FIFOs - this is necessary to avoid samples to get split in case of a wrap
#if CFG_TUD_AUDIO_ENABLE_TYPE_I_DECODING
            const uint16_t active_fifo_depth = (audio->rx_supp_ff_sz_max / audio->n_bytes_per_sampe_rx) * audio->n_bytes_per_sampe_rx;
            for (uint8_t cnt = 0; cnt < audio->n_rx_supp_ff; cnt++)
            {
              tu_fifo_config(&audio->rx_supp_ff[cnt], audio->rx_supp_ff[cnt].buffer, active_fifo_depth, 1, true);
            }
            audio->n_ff_used_rx = audio->n_channels_rx / audio->n_channels_per_ff_rx;
            TU_ASSERT( audio->n_ff_used_rx <= audio->n_rx_supp_ff );
#endif
#endif

#if CFG_TUD_AUDIO_ENABLE_FEEDBACK_EP
            // In case of asynchronous EP, call Cb after ep_fb is set
            if (!(((tusb_desc_endpoint_t const *) p_desc)->bmAttributes.sync == 0x01 && audio->ep_fb == 0))
            {
              if (tud_audio_set_itf_cb) TU_VERIFY(tud_audio_set_itf_cb(rhport, p_request));
            }
#else
            // Invoke callback
            if (tud_audio_set_itf_cb) TU_VERIFY(tud_audio_set_itf_cb(rhport, p_request));
#endif
            // Prepare for incoming data
#if USE_LINEAR_BUFFER_RX
            TU_VERIFY(usbd_edpt_xfer(rhport, audio->ep_out, audio->lin_buf_out, audio->ep_out_sz), false);
#else
            TU_VERIFY(usbd_edpt_xfer_fifo(rhport, audio->ep_out, &audio->ep_out_ff, audio->ep_out_sz), false);
#endif
          }

#if CFG_TUD_AUDIO_ENABLE_FEEDBACK_EP
          if (tu_edpt_dir(ep_addr) == TUSB_DIR_IN && ((tusb_desc_endpoint_t const *) p_desc)->bmAttributes.usage == 1)   // Check if usage is explicit data feedback
          {
            audio->ep_fb = ep_addr;

            // Invoke callback after ep_out is set
            if (audio->ep_out != 0)
            {
              if (tud_audio_set_itf_cb) TU_VERIFY(tud_audio_set_itf_cb(rhport, p_request));
            }
          }
#endif
#endif // CFG_TUD_AUDIO_ENABLE_EP_OUT

          foundEPs += 1;
        }
        p_desc = tu_desc_next(p_desc);
      }

      TU_VERIFY(foundEPs == nEps);

      // We are done - abort loop
      break;
    }

    // Moving forward
    p_desc = tu_desc_next(p_desc);
  }

  tud_control_status(rhport, p_request);

  return true;
}

// Invoked when class request DATA stage is finished.
// return false to stall control EP (e.g Host send non-sense DATA)
static bool audiod_control_complete(uint8_t rhport, tusb_control_request_t const * p_request)
{
  // Handle audio class specific set requests
  if(p_request->bmRequestType_bit.type == TUSB_REQ_TYPE_CLASS && p_request->bmRequestType_bit.direction == TUSB_DIR_OUT)
  {
    uint8_t func_id;

    switch (p_request->bmRequestType_bit.recipient)
    {
      case TUSB_REQ_RCPT_INTERFACE:
      {
        uint8_t itf = TU_U16_LOW(p_request->wIndex);
        uint8_t entityID = TU_U16_HIGH(p_request->wIndex);

        if (entityID != 0)
        {
          if (tud_audio_set_req_entity_cb)
          {
            // Check if entity is present and get corresponding driver index
            TU_VERIFY(audiod_verify_entity_exists(itf, entityID, &func_id));

            // Invoke callback
            return tud_audio_set_req_entity_cb(rhport, p_request, _audiod_fct[func_id].ctrl_buf);
          }
          else
          {
            TU_LOG2("  No entity set request callback available!\r\n");
            return false;     // In case no callback function is present or request can not be conducted we stall it
          }
        }
        else
        {
          if (tud_audio_set_req_itf_cb)
          {
            // Find index of audio driver structure and verify interface really exists
            TU_VERIFY(audiod_verify_itf_exists(itf, &func_id));

            // Invoke callback
            return tud_audio_set_req_itf_cb(rhport, p_request, _audiod_fct[func_id].ctrl_buf);
          }
          else
          {
            TU_LOG2("  No interface set request callback available!\r\n");
            return false;     // In case no callback function is present or request can not be conducted we stall it
          }
        }
      }
      break;

      case TUSB_REQ_RCPT_ENDPOINT:
      {
        uint8_t ep = TU_U16_LOW(p_request->wIndex);

        if (tud_audio_set_req_ep_cb)
        {
          // Check if entity is present and get corresponding driver index
          TU_VERIFY(audiod_verify_ep_exists(ep, &func_id));

          // Invoke callback
          return tud_audio_set_req_ep_cb(rhport, p_request, _audiod_fct[func_id].ctrl_buf);
        }
        else
        {
          TU_LOG2("  No EP set request callback available!\r\n");
          return false;   // In case no callback function is present or request can not be conducted we stall it
        }
      }
      break;
      // Unknown/Unsupported recipient
      default: TU_BREAKPOINT(); return false;
    }
  }
  return true;
}

// Handle class control request
// return false to stall control endpoint (e.g unsupported request)
static bool audiod_control_request(uint8_t rhport, tusb_control_request_t const * p_request)
{
  (void) rhport;

  // Handle standard requests - standard set requests usually have no data stage so we also handle set requests here
  if (p_request->bmRequestType_bit.type == TUSB_REQ_TYPE_STANDARD)
  {
    switch (p_request->bRequest)
    {
      case TUSB_REQ_GET_INTERFACE:
        return audiod_get_interface(rhport, p_request);

      case TUSB_REQ_SET_INTERFACE:
        return audiod_set_interface(rhport, p_request);

        // Unknown/Unsupported request
      default: TU_BREAKPOINT(); return false;
    }
  }

  // Handle class requests
  if (p_request->bmRequestType_bit.type == TUSB_REQ_TYPE_CLASS)
  {
    uint8_t itf = TU_U16_LOW(p_request->wIndex);
    uint8_t func_id;

    // Conduct checks which depend on the recipient
    switch (p_request->bmRequestType_bit.recipient)
    {
      case TUSB_REQ_RCPT_INTERFACE:
      {
        uint8_t entityID = TU_U16_HIGH(p_request->wIndex);

        // Verify if entity is present
        if (entityID != 0)
        {
          // Find index of audio driver structure and verify entity really exists
          TU_VERIFY(audiod_verify_entity_exists(itf, entityID, &func_id));

          // In case we got a get request invoke callback - callback needs to answer as defined in UAC2 specification page 89 - 5. Requests
          if (p_request->bmRequestType_bit.direction == TUSB_DIR_IN)
          {
            if (tud_audio_get_req_entity_cb)
            {
              return tud_audio_get_req_entity_cb(rhport, p_request);
            }
            else
            {
              TU_LOG2("  No entity get request callback available!\r\n");
              return false;   // Stall
            }
          }
        }
        else
        {
          // Find index of audio driver structure and verify interface really exists
          TU_VERIFY(audiod_verify_itf_exists(itf, &func_id));

          // In case we got a get request invoke callback - callback needs to answer as defined in UAC2 specification page 89 - 5. Requests
          if (p_request->bmRequestType_bit.direction == TUSB_DIR_IN)
          {
            if (tud_audio_get_req_itf_cb)
            {
              return tud_audio_get_req_itf_cb(rhport, p_request);
            }
            else
            {
              TU_LOG2("  No interface get request callback available!\r\n");
              return false;   // Stall
            }
          }
        }
      }
      break;

      case TUSB_REQ_RCPT_ENDPOINT:
      {
        uint8_t ep = TU_U16_LOW(p_request->wIndex);

        // Find index of audio driver structure and verify EP really exists
        TU_VERIFY(audiod_verify_ep_exists(ep, &func_id));

        // In case we got a get request invoke callback - callback needs to answer as defined in UAC2 specification page 89 - 5. Requests
        if (p_request->bmRequestType_bit.direction == TUSB_DIR_IN)
        {
          if (tud_audio_get_req_ep_cb)
          {
            return tud_audio_get_req_ep_cb(rhport, p_request);
          }
          else
          {
            TU_LOG2("  No EP get request callback available!\r\n");
            return false;     // Stall
          }
        }
      }
      break;

      // Unknown/Unsupported recipient
      default: TU_LOG2("  Unsupported recipient: %d\r\n", p_request->bmRequestType_bit.recipient); TU_BREAKPOINT(); return false;
    }

    // If we end here, the received request is a set request - we schedule a receive for the data stage and return true here. We handle the rest later in audiod_control_complete() once the data stage was finished
    TU_VERIFY(tud_control_xfer(rhport, p_request, _audiod_fct[func_id].ctrl_buf, _audiod_fct[func_id].ctrl_buf_sz));
    return true;
  }

  // There went something wrong - unsupported control request type
  TU_BREAKPOINT();
  return false;
}

bool audiod_control_xfer_cb(uint8_t rhport, uint8_t stage, tusb_control_request_t const * request)
{
  if ( stage == CONTROL_STAGE_SETUP )
  {
    return audiod_control_request(rhport, request);
  }
  else if ( stage == CONTROL_STAGE_DATA )
  {
    return audiod_control_complete(rhport, request);
  }

  return true;
}

bool audiod_xfer_cb(uint8_t rhport, uint8_t ep_addr, xfer_result_t result, uint32_t xferred_bytes)
{
  (void) result;
  (void) xferred_bytes;

  // Search for interface belonging to given end point address and proceed as required
  uint8_t func_id;
  for (func_id = 0; func_id < CFG_TUD_AUDIO; func_id++)
  {

#if CFG_TUD_AUDIO_INT_CTR_EPSIZE_IN

    // Data transmission of control interrupt finished
    if (_audiod_fct[func_id].ep_int_ctr == ep_addr)
    {
      // According to USB2 specification, maximum payload of interrupt EP is 8 bytes on low speed, 64 bytes on full speed, and 1024 bytes on high speed (but only if an alternate interface other than 0 is used - see specification p. 49)
      // In case there is nothing to send we have to return a NAK - this is taken care of by PHY ???
      // In case of an erroneous transmission a retransmission is conducted - this is taken care of by PHY ???

      // I assume here, that things above are handled by PHY
      // All transmission is done - what remains to do is to inform job was completed

      if (tud_audio_int_ctr_done_cb) TU_VERIFY(tud_audio_int_ctr_done_cb(rhport, (uint16_t) xferred_bytes));
    }

#endif

#if CFG_TUD_AUDIO_ENABLE_EP_IN

    // Data transmission of audio packet finished
    if (_audiod_fct[func_id].ep_in == ep_addr && _audiod_fct[func_id].alt_setting != 0)
    {
      // USB 2.0, section 5.6.4, third paragraph, states "An isochronous endpoint must specify its required bus access period. However, an isochronous endpoint must be prepared to handle poll rates faster than the one specified."
      // That paragraph goes on to say "An isochronous IN endpoint must return a zero-length packet whenever data is requested at a faster interval than the specified interval and data is not available."
      // This can only be solved reliably if we load a ZLP after every IN transmission since we can not say if the host requests samples earlier than we declared! Once all samples are collected we overwrite the loaded ZLP.

      // Check if there is data to load into EPs buffer - if not load it with ZLP
      // Be aware - we as a device are not able to know if the host polls for data with a faster rate as we stated this in the descriptors. Therefore we always have to put something into the EPs buffer. However, once we did that, there is no way of aborting this or replacing what we put into the buffer before!
      // This is the only place where we can fill something into the EPs buffer!

      // Load new data
      TU_VERIFY(audiod_tx_done_cb(rhport, &_audiod_fct[func_id]));

      // Transmission of ZLP is done by audiod_tx_done_cb()
      return true;
    }
#endif

#if CFG_TUD_AUDIO_ENABLE_EP_OUT

    // New audio packet received
    if (_audiod_fct[func_id].ep_out == ep_addr)
    {
      TU_VERIFY(audiod_rx_done_cb(rhport, &_audiod_fct[func_id], (uint16_t) xferred_bytes));
      return true;
    }


#if CFG_TUD_AUDIO_ENABLE_FEEDBACK_EP
    // Transmission of feedback EP finished
    if (_audiod_fct[func_id].ep_fb == ep_addr)
    {
      if (tud_audio_fb_done_cb) TU_VERIFY(tud_audio_fb_done_cb(rhport));

      // Schedule a transmit with the new value if EP is not busy 
      if (!usbd_edpt_busy(rhport, _audiod_fct[func_id].ep_fb))
      {
        // Schedule next transmission - value is changed bytud_audio_n_fb_set() in the meantime or the old value gets sent
        return audiod_fb_send(rhport, &_audiod_fct[func_id]);
      }
    }
#endif
#endif
  }

  return false;
}

bool tud_audio_buffer_and_schedule_control_xfer(uint8_t rhport, tusb_control_request_t const * p_request, void* data, uint16_t len)
{
  // Handles only sending of data not receiving
  if (p_request->bmRequestType_bit.direction == TUSB_DIR_OUT) return false;

  // Get corresponding driver index
  uint8_t func_id;
  uint8_t itf = TU_U16_LOW(p_request->wIndex);

  // Conduct checks which depend on the recipient
  switch (p_request->bmRequestType_bit.recipient)
  {
    case TUSB_REQ_RCPT_INTERFACE:
    {
      uint8_t entityID = TU_U16_HIGH(p_request->wIndex);

      // Verify if entity is present
      if (entityID != 0)
      {
        // Find index of audio driver structure and verify entity really exists
        TU_VERIFY(audiod_verify_entity_exists(itf, entityID, &func_id));
      }
      else
      {
        // Find index of audio driver structure and verify interface really exists
        TU_VERIFY(audiod_verify_itf_exists(itf, &func_id));
      }
    }
    break;

    case TUSB_REQ_RCPT_ENDPOINT:
    {
      uint8_t ep = TU_U16_LOW(p_request->wIndex);

      // Find index of audio driver structure and verify EP really exists
      TU_VERIFY(audiod_verify_ep_exists(ep, &func_id));
    }
    break;

    // Unknown/Unsupported recipient
    default: TU_LOG2("  Unsupported recipient: %d\r\n", p_request->bmRequestType_bit.recipient); TU_BREAKPOINT(); return false;
  }

  // Crop length
  if (len > _audiod_fct[func_id].ctrl_buf_sz) len = _audiod_fct[func_id].ctrl_buf_sz;

  // Copy into buffer
  memcpy((void *)_audiod_fct[func_id].ctrl_buf, data, (size_t)len);

  // Schedule transmit
  return tud_control_xfer(rhport, p_request, (void*)_audiod_fct[func_id].ctrl_buf, len);
}

// This helper function finds for a given audio function and AS interface number the index of the attached driver structure, the index of the interface in the audio function
// (e.g. the std. AS interface with interface number 15 is the first AS interface for the given audio function and thus gets index zero), and
// finally a pointer to the std. AS interface, where the pointer always points to the first alternate setting i.e. alternate interface zero.
static bool audiod_get_AS_interface_index(uint8_t itf, audiod_function_t * audio, uint8_t *idxItf, uint8_t const **pp_desc_int)
{
  if (audio->p_desc)
  {
    // Get pointer at end
    uint8_t const *p_desc_end = audio->p_desc + audio->desc_length - TUD_AUDIO_DESC_IAD_LEN;

    // Advance past AC descriptors
    uint8_t const *p_desc = tu_desc_next(audio->p_desc);
    p_desc += ((audio_desc_cs_ac_interface_t const *)p_desc)->wTotalLength;

    uint8_t tmp = 0;
    while (p_desc < p_desc_end)
    {
      // We assume the number of alternate settings is increasing thus we return the index of alternate setting zero!
      if (tu_desc_type(p_desc) == TUSB_DESC_INTERFACE && ((tusb_desc_interface_t const * )p_desc)->bAlternateSetting == 0)
      {
        if (((tusb_desc_interface_t const * )p_desc)->bInterfaceNumber == itf)
        {
          *idxItf = tmp;
          *pp_desc_int = p_desc;
          return true;
        }
        // Increase index, bytes read, and pointer
        tmp++;
      }
      p_desc = tu_desc_next(p_desc);
    }
  }
  return false;
}

// This helper function finds for a given AS interface number the index of the attached driver structure, the index of the interface in the audio function
// (e.g. the std. AS interface with interface number 15 is the first AS interface for the given audio function and thus gets index zero), and
// finally a pointer to the std. AS interface, where the pointer always points to the first alternate setting i.e. alternate interface zero.
static bool audiod_get_AS_interface_index_global(uint8_t itf, uint8_t *func_id, uint8_t *idxItf, uint8_t const **pp_desc_int)
{
  // Loop over audio driver interfaces
  uint8_t i;
  for (i = 0; i < CFG_TUD_AUDIO; i++)
  {
    if (audiod_get_AS_interface_index(itf, &_audiod_fct[i], idxItf, pp_desc_int))
    {
      *func_id = i;
      return true;
    }
  }

  return false;
}

// Verify an entity with the given ID exists and returns also the corresponding driver index
static bool audiod_verify_entity_exists(uint8_t itf, uint8_t entityID, uint8_t *func_id)
{
  uint8_t i;
  for (i = 0; i < CFG_TUD_AUDIO; i++)
  {
    // Look for the correct driver by checking if the unique standard AC interface number fits
    if (_audiod_fct[i].p_desc && ((tusb_desc_interface_t const *)_audiod_fct[i].p_desc)->bInterfaceNumber == itf)
    {
      // Get pointers after class specific AC descriptors and end of AC descriptors - entities are defined in between
      uint8_t const *p_desc = tu_desc_next(_audiod_fct[i].p_desc);                                          // Points to CS AC descriptor
      uint8_t const *p_desc_end = ((audio_desc_cs_ac_interface_t const *)p_desc)->wTotalLength + p_desc;
      p_desc = tu_desc_next(p_desc);                                                                            // Get past CS AC descriptor

      while (p_desc < p_desc_end)
      {
        if (p_desc[3] == entityID)  // Entity IDs are always at offset 3
        {
          *func_id = i;
          return true;
        }
        p_desc = tu_desc_next(p_desc);
      }
    }
  }
  return false;
}

static bool audiod_verify_itf_exists(uint8_t itf, uint8_t *func_id)
{
  uint8_t i;
  for (i = 0; i < CFG_TUD_AUDIO; i++)
  {
    if (_audiod_fct[i].p_desc)
    {
      // Get pointer at beginning and end
      uint8_t const *p_desc = _audiod_fct[i].p_desc;
      uint8_t const *p_desc_end = _audiod_fct[i].p_desc + _audiod_fct[i].desc_length - TUD_AUDIO_DESC_IAD_LEN;

      while (p_desc < p_desc_end)
      {
        if (tu_desc_type(p_desc) == TUSB_DESC_INTERFACE && ((tusb_desc_interface_t const *)_audiod_fct[i].p_desc)->bInterfaceNumber == itf)
        {
          *func_id = i;
          return true;
        }
        p_desc = tu_desc_next(p_desc);
      }
    }
  }
  return false;
}

static bool audiod_verify_ep_exists(uint8_t ep, uint8_t *func_id)
{
  uint8_t i;
  for (i = 0; i < CFG_TUD_AUDIO; i++)
  {
    if (_audiod_fct[i].p_desc)
    {
      // Get pointer at end
      uint8_t const *p_desc_end = _audiod_fct[i].p_desc + _audiod_fct[i].desc_length;

      // Advance past AC descriptors - EP we look for are streaming EPs
      uint8_t const *p_desc = tu_desc_next(_audiod_fct[i].p_desc);
      p_desc += ((audio_desc_cs_ac_interface_t const *)p_desc)->wTotalLength;

      while (p_desc < p_desc_end)
      {
        if (tu_desc_type(p_desc) == TUSB_DESC_ENDPOINT && ((tusb_desc_endpoint_t const * )p_desc)->bEndpointAddress == ep)
        {
          *func_id = i;
          return true;
        }
        p_desc = tu_desc_next(p_desc);
      }
    }
  }
  return false;
}

#if CFG_TUD_AUDIO_ENABLE_ENCODING || CFG_TUD_AUDIO_ENABLE_DECODING
// p_desc points to the AS interface of alternate setting zero
// itf is the interface number of the corresponding interface - we check if the interface belongs to EP in or EP out to see if it is a TX or RX parameter
// Currently, only AS interfaces with an EP (in or out) are supposed to be parsed for!
static void audiod_parse_for_AS_params(audiod_function_t* audio, uint8_t const * p_desc, uint8_t const * p_desc_end, uint8_t const as_itf)
{
  p_desc = tu_desc_next(p_desc);    // Exclude standard AS interface descriptor of current alternate interface descriptor

  while (p_desc < p_desc_end)
  {
    // Abort if follow up descriptor is a new standard interface descriptor - indicates the last AS descriptor was already finished
    if (tu_desc_type(p_desc) == TUSB_DESC_INTERFACE) break;

    // Look for a Class-Specific AS Interface Descriptor(4.9.2) to verify format type and format and also to get number of physical channels
    if (tu_desc_type(p_desc) == TUSB_DESC_CS_INTERFACE && tu_desc_subtype(p_desc) == AUDIO_CS_AS_INTERFACE_AS_GENERAL)
    {
#if CFG_TUD_AUDIO_ENABLE_EP_IN && CFG_TUD_AUDIO_ENABLE_EP_OUT
      if (as_itf != audio->ep_in_as_intf_num && as_itf != audio->ep_out_as_intf_num) break;           // Abort loop, this interface has no EP, this driver does not support this currently
#endif
#if CFG_TUD_AUDIO_ENABLE_EP_IN && !CFG_TUD_AUDIO_ENABLE_EP_OUT
      if (as_itf != audio->ep_in_as_intf_num) break;
#endif
#if !CFG_TUD_AUDIO_ENABLE_EP_IN && CFG_TUD_AUDIO_ENABLE_EP_OUT
      if (as_itf != audio->ep_out_as_intf_num) break;
#endif

#if CFG_TUD_AUDIO_ENABLE_EP_IN
      if (as_itf == audio->ep_in_as_intf_num)
      {
        audio->n_channels_tx = ((audio_desc_cs_as_interface_t const * )p_desc)->bNrChannels;
        audio->format_type_tx = (audio_format_type_t)(((audio_desc_cs_as_interface_t const * )p_desc)->bFormatType);

#if CFG_TUD_AUDIO_ENABLE_TYPE_I_ENCODING
        audio->format_type_I_tx = (audio_data_format_type_I_t)(((audio_desc_cs_as_interface_t const * )p_desc)->bmFormats);
#endif
      }
#endif

#if CFG_TUD_AUDIO_ENABLE_EP_OUT
      if (as_itf == audio->ep_out_as_intf_num)
      {
        audio->n_channels_rx = ((audio_desc_cs_as_interface_t const * )p_desc)->bNrChannels;
        audio->format_type_rx = ((audio_desc_cs_as_interface_t const * )p_desc)->bFormatType;
#if CFG_TUD_AUDIO_ENABLE_TYPE_I_DECODING
        audio->format_type_I_rx = ((audio_desc_cs_as_interface_t const * )p_desc)->bmFormats;
#endif
      }
#endif
    }

    // Look for a Type I Format Type Descriptor(2.3.1.6 - Audio Formats)
#if CFG_TUD_AUDIO_ENABLE_TYPE_I_ENCODING || CFG_TUD_AUDIO_ENABLE_TYPE_I_DECODING
    if (tu_desc_type(p_desc) == TUSB_DESC_CS_INTERFACE && tu_desc_subtype(p_desc) == AUDIO_CS_AS_INTERFACE_FORMAT_TYPE && ((audio_desc_type_I_format_t const * )p_desc)->bFormatType == AUDIO_FORMAT_TYPE_I)
    {
#if CFG_TUD_AUDIO_ENABLE_EP_IN && CFG_TUD_AUDIO_ENABLE_EP_OUT
      if (as_itf != audio->ep_in_as_intf_num && as_itf != audio->ep_out_as_intf_num) break;           // Abort loop, this interface has no EP, this driver does not support this currently
#endif
#if CFG_TUD_AUDIO_ENABLE_EP_IN && !CFG_TUD_AUDIO_ENABLE_EP_OUT
      if (as_itf != audio->ep_in_as_intf_num) break;
#endif
#if !CFG_TUD_AUDIO_ENABLE_EP_IN && CFG_TUD_AUDIO_ENABLE_EP_OUT
      if (as_itf != audio->ep_out_as_intf_num) break;
#endif

#if CFG_TUD_AUDIO_ENABLE_EP_IN
      if (as_itf == audio->ep_in_as_intf_num)
      {
        audio->n_bytes_per_sampe_tx = ((audio_desc_type_I_format_t const * )p_desc)->bSubslotSize;
      }
#endif

#if CFG_TUD_AUDIO_ENABLE_EP_OUT
      if (as_itf == audio->ep_out_as_intf_num)
      {
        audio->n_bytes_per_sampe_rx = ((audio_desc_type_I_format_t const * )p_desc)->bSubslotSize;
      }
#endif
    }
#endif

    // Other format types are not supported yet

    p_desc = tu_desc_next(p_desc);
  }
}
#endif

#if CFG_TUD_AUDIO_ENABLE_FEEDBACK_EP

// Input value feedback has to be in 16.16 format - the format will be converted according to speed settings automatically
bool tud_audio_n_fb_set(uint8_t func_id, uint32_t feedback)
{
  TU_VERIFY(func_id < CFG_TUD_AUDIO && _audiod_fct[func_id].p_desc != NULL);

  // Format the feedback value
#if !TUD_OPT_HIGH_SPEED
  uint8_t * fb = (uint8_t *) &_audiod_fct[func_id].fb_val;

  // For FS format is 10.14
  *(fb++) = (feedback >> 2) & 0xFF;
  *(fb++) = (feedback >> 10) & 0xFF;
  *(fb++) = (feedback >> 18) & 0xFF;
  // 4th byte is needed to work correctly with MS Windows
  *fb = 0;
#else
  // For HS format is 16.16 as originally demanded
  _audiod_fct[func_id].fb_val = feedback;
#endif

  // Schedule a transmit with the new value if EP is not busy - this triggers repetitive scheduling of the feedback value
  if (!usbd_edpt_busy(_audiod_fct[func_id].rhport, _audiod_fct[func_id].ep_fb))
  {
    return audiod_fb_send(_audiod_fct[func_id].rhport, &_audiod_fct[func_id]);
  }

  return true;
}
#endif

// No security checks here - internal function only which should always succeed
uint8_t audiod_get_audio_fct_idx(audiod_function_t * audio)
{
  for (uint8_t cnt=0; cnt < CFG_TUD_AUDIO; cnt++)
  {
    if (&_audiod_fct[cnt] == audio) return cnt;
  }
  return 0;
}

#endif //TUSB_OPT_DEVICE_ENABLED && CFG_TUD_AUDIO<|MERGE_RESOLUTION|>--- conflicted
+++ resolved
@@ -91,17 +91,6 @@
 #endif
 
 #if (CFG_TUSB_MCU == OPT_MCU_STM32F1 && defined(STM32F1_SYNOPSYS)) || \
-<<<<<<< HEAD
-    CFG_TUSB_MCU == OPT_MCU_STM32F2                                || \
-    CFG_TUSB_MCU == OPT_MCU_STM32F4                                || \
-    CFG_TUSB_MCU == OPT_MCU_STM32F7                                || \
-    CFG_TUSB_MCU == OPT_MCU_STM32H7                                || \
-    (CFG_TUSB_MCU == OPT_MCU_STM32L4 && defined(STM32L4_SYNOPSYS)) || \
-    CFG_TUSB_MCU == OPT_MCU_LPC18XX                                || \
-    CFG_TUSB_MCU == OPT_MCU_LPC43XX                                || \
-    CFG_TUSB_MCU == OPT_MCU_MIMXRT10XX
-#if TUD_AUDIO_PREFER_RING_BUFFER
-=======
     CFG_TUSB_MCU == OPT_MCU_STM32F2                               || \
     CFG_TUSB_MCU == OPT_MCU_STM32F4                               || \
     CFG_TUSB_MCU == OPT_MCU_STM32F7                               || \
@@ -110,8 +99,11 @@
     CFG_TUSB_MCU == OPT_MCU_RX63X                                 || \
     CFG_TUSB_MCU == OPT_MCU_RX65X                                 || \
     CFG_TUSB_MCU == OPT_MCU_RX72N                                 || \
-    CFG_TUSB_MCU == OPT_MCU_GD32VF103
->>>>>>> 38f5aee9
+    CFG_TUSB_MCU == OPT_MCU_GD32VF103                             || \
+    CFG_TUSB_MCU == OPT_MCU_LPC18XX                               || \
+    CFG_TUSB_MCU == OPT_MCU_LPC43XX                               || \
+    CFG_TUSB_MCU == OPT_MCU_MIMXRT10XX
+#if TUD_AUDIO_PREFER_RING_BUFFER
 #define  USE_LINEAR_BUFFER     0
 #else
 #define  USE_LINEAR_BUFFER     1
