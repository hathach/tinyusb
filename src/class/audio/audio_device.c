--- conflicted
+++ resolved
@@ -638,24 +638,7 @@
     *audio->fb_buf = audio->feedback.value;
   }
 
-<<<<<<< HEAD
-  // About feedback format on FS
-  //
-  // 3 variables: Format | packetSize | sendSize | Working OS:
-  //              16.16    4            4          Linux, Windows
-  //              16.16    4            3          Linux
-  //              16.16    3            4          Linux
-  //              16.16    3            3          Linux
-  //              10.14    4            4          Linux
-  //              10.14    4            3          Linux
-  //              10.14    3            4          Linux, OSX
-  //              10.14    3            3          Linux, OSX
-  //
-  // We send 3 bytes since sending packet larger than wMaxPacketSize is pretty ugly
   return usbd_edpt_xfer(audio->rhport, audio->ep_fb, (uint8_t *) audio->fb_buf, uac_version == 1 ? 3 : 4, is_isr);
-=======
-  return usbd_edpt_xfer(audio->rhport, audio->ep_fb, (uint8_t *) audio->fb_buf, uac_version == 1 ? 3 : 4);
->>>>>>> 8a094e80
 }
 
 uint32_t tud_audio_feedback_update(uint8_t func_id, uint32_t cycles) {
