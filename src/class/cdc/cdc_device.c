--- conflicted
+++ resolved
@@ -76,48 +76,6 @@
 } cdcd_epbuf_t;
 
 //--------------------------------------------------------------------+
-<<<<<<< HEAD
-// INTERNAL OBJECT & FUNCTION DECLARATION
-//--------------------------------------------------------------------+
-static cdcd_interface_t _cdcd_itf[CFG_TUD_CDC];
-CFG_TUD_MEM_SECTION static cdcd_epbuf_t _cdcd_epbuf[CFG_TUD_CDC];
-
-static tud_cdc_configure_t _cdcd_cfg = TUD_CDC_CONFIGURE_DEFAULT();
-
-static bool _prep_out_transaction(uint8_t itf) {
-  const uint8_t rhport = 0;
-  cdcd_interface_t* p_cdc = &_cdcd_itf[itf];
-  cdcd_epbuf_t* p_epbuf = &_cdcd_epbuf[itf];
-
-  // Skip if usb is not ready yet
-  TU_VERIFY(tud_ready() && p_cdc->ep_out);
-
-  uint16_t available = tu_fifo_remaining(&p_cdc->rx_ff);
-
-  // Prepare for incoming data but only allow what we can store in the ring buffer.
-  // TODO Actually we can still carry out the transfer, keeping count of received bytes
-  // and slowly move it to the FIFO when read().
-  // This pre-check reduces endpoint claiming
-  TU_VERIFY(available >= CFG_TUD_CDC_EP_BUFSIZE);
-
-  // claim endpoint
-  TU_VERIFY(usbd_edpt_claim(p_cdc->rhport, p_cdc->ep_out));
-
-  // fifo can be changed before endpoint is claimed
-  available = tu_fifo_remaining(&p_cdc->rx_ff);
-
-  if (available >= CFG_TUD_CDC_EP_BUFSIZE) {
-    return usbd_edpt_xfer(rhport, p_cdc->ep_out, p_epbuf->epout, CFG_TUD_CDC_EP_BUFSIZE, false);
-  } else {
-    // Release endpoint since we don't make any transfer
-    usbd_edpt_release(p_cdc->rhport, p_cdc->ep_out);
-    return false;
-  }
-}
-
-//--------------------------------------------------------------------+
-=======
->>>>>>> 790c7a0d
 // Weak stubs: invoked if no strong implementation is available
 //--------------------------------------------------------------------+
 TU_ATTR_WEAK void tud_cdc_rx_cb(uint8_t itf) {
@@ -286,35 +244,9 @@
 }
 
 uint32_t tud_cdc_n_write_flush(uint8_t itf) {
-<<<<<<< HEAD
-  cdcd_interface_t* p_cdc = &_cdcd_itf[itf];
-  cdcd_epbuf_t* p_epbuf = &_cdcd_epbuf[itf];
-  TU_VERIFY(tud_ready(), 0); // Skip if usb is not ready yet
-
-  // No data to send
-  if (0 == tu_fifo_count(&p_cdc->tx_ff)) {
-    return 0;
-  }
-
-  TU_VERIFY(usbd_edpt_claim(p_cdc->rhport, p_cdc->ep_in), 0); // Claim the endpoint
-
-  // Pull data from FIFO
-  const uint16_t count = tu_fifo_read_n(&p_cdc->tx_ff, p_epbuf->epin, CFG_TUD_CDC_EP_BUFSIZE);
-
-  if (count > 0) {
-    TU_ASSERT(usbd_edpt_xfer(p_cdc->rhport, p_cdc->ep_in, p_epbuf->epin, count, false), 0);
-    return count;
-  } else {
-    // Release endpoint since we don't make any transfer
-    // Note: data is dropped if terminal is not connected
-    usbd_edpt_release(p_cdc->rhport, p_cdc->ep_in);
-    return 0;
-  }
-=======
   TU_VERIFY(itf < CFG_TUD_CDC, 0);
   cdcd_interface_t *p_cdc = &_cdcd_itf[itf];
   return tu_edpt_stream_write_xfer(p_cdc->rhport, &p_cdc->stream.tx);
->>>>>>> 790c7a0d
 }
 
 uint32_t tud_cdc_n_write_available(uint8_t itf) {
@@ -573,20 +505,9 @@
     // invoke transmit callback to possibly refill tx fifo
     tud_cdc_tx_complete_cb(itf);
 
-<<<<<<< HEAD
-    if (0 == tud_cdc_n_write_flush(itf)) {
-      // If there is no data left, a ZLP should be sent if
-      // xferred_bytes is multiple of EP Packet size and not zero
-      if (0 == tu_fifo_count(&p_cdc->tx_ff) && xferred_bytes > 0 && (0 == (xferred_bytes & (BULK_PACKET_SIZE - 1)))) {
-        if (usbd_edpt_claim(rhport, p_cdc->ep_in)) {
-          TU_ASSERT(usbd_edpt_xfer(rhport, p_cdc->ep_in, NULL, 0, false));
-        }
-      }
-=======
     if (0 == tu_edpt_stream_write_xfer(rhport, stream_tx)) {
       // If there is no data left, a ZLP should be sent if needed
       tu_edpt_stream_write_zlp_if_needed(rhport, stream_tx, xferred_bytes);
->>>>>>> 790c7a0d
     }
   }
 
