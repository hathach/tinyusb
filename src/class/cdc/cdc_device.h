/*
 * The MIT License (MIT)
 *
 * Copyright (c) 2019 Ha Thach (tinyusb.org)
 *
 * Permission is hereby granted, free of charge, to any person obtaining a copy
 * of this software and associated documentation files (the "Software"), to deal
 * in the Software without restriction, including without limitation the rights
 * to use, copy, modify, merge, publish, distribute, sublicense, and/or sell
 * copies of the Software, and to permit persons to whom the Software is
 * furnished to do so, subject to the following conditions:
 *
 * The above copyright notice and this permission notice shall be included in
 * all copies or substantial portions of the Software.
 *
 * THE SOFTWARE IS PROVIDED "AS IS", WITHOUT WARRANTY OF ANY KIND, EXPRESS OR
 * IMPLIED, INCLUDING BUT NOT LIMITED TO THE WARRANTIES OF MERCHANTABILITY,
 * FITNESS FOR A PARTICULAR PURPOSE AND NONINFRINGEMENT. IN NO EVENT SHALL THE
 * AUTHORS OR COPYRIGHT HOLDERS BE LIABLE FOR ANY CLAIM, DAMAGES OR OTHER
 * LIABILITY, WHETHER IN AN ACTION OF CONTRACT, TORT OR OTHERWISE, ARISING FROM,
 * OUT OF OR IN CONNECTION WITH THE SOFTWARE OR THE USE OR OTHER DEALINGS IN
 * THE SOFTWARE.
 *
 * This file is part of the TinyUSB stack.
 */

#ifndef TUSB_CDC_DEVICE_H_
#define TUSB_CDC_DEVICE_H_

#include "cdc.h"

//--------------------------------------------------------------------+
// Class Driver Configuration
//--------------------------------------------------------------------+
#ifndef CFG_TUD_CDC_NOTIFY
  #define CFG_TUD_CDC_NOTIFY    0
#endif

#if !defined(CFG_TUD_CDC_EP_BUFSIZE) && defined(CFG_TUD_CDC_EPSIZE)
  #warning CFG_TUD_CDC_EPSIZE is renamed to CFG_TUD_CDC_EP_BUFSIZE, please update to use the new name
  #define CFG_TUD_CDC_EP_BUFSIZE    CFG_TUD_CDC_EPSIZE
#endif

#ifndef CFG_TUD_CDC_EP_BUFSIZE
  #define CFG_TUD_CDC_EP_BUFSIZE    (TUD_OPT_HIGH_SPEED ? 512 : 64)
#endif

#ifdef __cplusplus
 extern "C" {
#endif

//--------------------------------------------------------------------+
// Driver Configuration
//--------------------------------------------------------------------+
typedef struct TU_ATTR_PACKED {
  bool rx_persistent : 1; // keep rx fifo data even with bus reset or disconnect
  bool tx_persistent : 1; // keep tx fifo data even with reset or disconnect
  bool tx_overwritabe_if_not_connected : 1; // if not connected, tx fifo can be overwritten
} tud_cdc_configure_t;
TU_VERIFY_STATIC(sizeof(tud_cdc_configure_t) == 1, "size is not correct");

#define TUD_CDC_CONFIGURE_DEFAULT() { \
  .rx_persistent = false, \
  .tx_persistent = false, \
<<<<<<< HEAD
  .tx_overwritabe_if_not_connected = false, \
=======
  .tx_overwritabe_if_not_connected = true, \
>>>>>>> 5d351828
}

// Configure CDC driver behavior
bool tud_cdc_configure(const tud_cdc_configure_t* driver_cfg);

// Backward compatible
#define tud_cdc_configure_fifo_t tud_cdc_configure_t
#define tud_cdc_configure_fifo   tud_cdc_configure

//--------------------------------------------------------------------+
// Application API (Multiple Ports) i.e. CFG_TUD_CDC > 1
//--------------------------------------------------------------------+

// Check if interface is ready
bool tud_cdc_n_ready(uint8_t itf);

// Check if terminal is connected to this port
bool tud_cdc_n_connected(uint8_t itf);

// Get current line state. Bit 0:  DTR (Data Terminal Ready), Bit 1: RTS (Request to Send)
uint8_t tud_cdc_n_get_line_state(uint8_t itf);

// Get current line encoding: bit rate, stop bits parity etc ..
void tud_cdc_n_get_line_coding(uint8_t itf, cdc_line_coding_t* coding);

// Set special character that will trigger tud_cdc_rx_wanted_cb() callback on receiving
void tud_cdc_n_set_wanted_char(uint8_t itf, char wanted);

// Get the number of bytes available for reading
uint32_t tud_cdc_n_available(uint8_t itf);

// Read received bytes
uint32_t tud_cdc_n_read(uint8_t itf, void* buffer, uint32_t bufsize);

// Read a byte, return -1 if there is none
TU_ATTR_ALWAYS_INLINE static inline int32_t tud_cdc_n_read_char(uint8_t itf) {
  uint8_t ch;
  return tud_cdc_n_read(itf, &ch, 1) ? (int32_t) ch : -1;
}

// Clear the received FIFO
void tud_cdc_n_read_flush(uint8_t itf);

// Get a byte from FIFO without removing it
bool tud_cdc_n_peek(uint8_t itf, uint8_t* ui8);

// Write bytes to TX FIFO, data may remain in the FIFO for a while
uint32_t tud_cdc_n_write(uint8_t itf, void const* buffer, uint32_t bufsize);

// Write a byte
TU_ATTR_ALWAYS_INLINE static inline uint32_t tud_cdc_n_write_char(uint8_t itf, char ch) {
  return tud_cdc_n_write(itf, &ch, 1);
}

// Write a null-terminated string
TU_ATTR_ALWAYS_INLINE static inline uint32_t tud_cdc_n_write_str(uint8_t itf, char const* str) {
  return tud_cdc_n_write(itf, str, strlen(str));
}

// Force sending data if possible, return number of forced bytes
uint32_t tud_cdc_n_write_flush(uint8_t itf);

// Return the number of bytes (characters) available for writing to TX FIFO buffer in a single n_write operation.
uint32_t tud_cdc_n_write_available(uint8_t itf);

// Clear the transmit FIFO
bool tud_cdc_n_write_clear(uint8_t itf);


#if CFG_TUD_CDC_NOTIFY
// Send UART status notification: DCD, DSR etc ..
bool tud_cdc_n_notify_uart_state(uint8_t itf, const cdc_notify_uart_state_t *state);

// Send connection speed change notification
bool tud_cdc_n_notify_conn_speed_change(uint8_t itf, const cdc_notify_conn_speed_change_t* conn_speed_change);

TU_ATTR_ALWAYS_INLINE static inline bool tud_cdc_notify_uart_state(const cdc_notify_uart_state_t* state) {
 return tud_cdc_n_notify_uart_state(0, state);
}

TU_ATTR_ALWAYS_INLINE static inline bool tud_cdc_notify_conn_speed_change(const cdc_notify_conn_speed_change_t* conn_speed_change) {
  return tud_cdc_n_notify_conn_speed_change(0, conn_speed_change);
}
#endif

//--------------------------------------------------------------------+
// Application API (Single Port)
//--------------------------------------------------------------------+

TU_ATTR_ALWAYS_INLINE static inline bool tud_cdc_ready(void) {
  return tud_cdc_n_ready(0);
}

TU_ATTR_ALWAYS_INLINE static inline bool tud_cdc_connected(void) {
  return tud_cdc_n_connected(0);
}

TU_ATTR_ALWAYS_INLINE static inline uint8_t tud_cdc_get_line_state(void) {
  return tud_cdc_n_get_line_state(0);
}

TU_ATTR_ALWAYS_INLINE static inline void tud_cdc_get_line_coding(cdc_line_coding_t* coding) {
  tud_cdc_n_get_line_coding(0, coding);
}

TU_ATTR_ALWAYS_INLINE static inline void tud_cdc_set_wanted_char(char wanted) {
  tud_cdc_n_set_wanted_char(0, wanted);
}

TU_ATTR_ALWAYS_INLINE static inline uint32_t tud_cdc_available(void) {
  return tud_cdc_n_available(0);
}

TU_ATTR_ALWAYS_INLINE static inline int32_t tud_cdc_read_char(void) {
  return tud_cdc_n_read_char(0);
}

TU_ATTR_ALWAYS_INLINE static inline uint32_t tud_cdc_read(void* buffer, uint32_t bufsize) {
  return tud_cdc_n_read(0, buffer, bufsize);
}

TU_ATTR_ALWAYS_INLINE static inline void tud_cdc_read_flush(void) {
  tud_cdc_n_read_flush(0);
}

TU_ATTR_ALWAYS_INLINE static inline bool tud_cdc_peek(uint8_t* ui8) {
  return tud_cdc_n_peek(0, ui8);
}

TU_ATTR_ALWAYS_INLINE static inline uint32_t tud_cdc_write_char(char ch) {
  return tud_cdc_n_write_char(0, ch);
}

TU_ATTR_ALWAYS_INLINE static inline uint32_t tud_cdc_write(void const* buffer, uint32_t bufsize) {
  return tud_cdc_n_write(0, buffer, bufsize);
}

TU_ATTR_ALWAYS_INLINE static inline uint32_t tud_cdc_write_str(char const* str) {
  return tud_cdc_n_write_str(0, str);
}

TU_ATTR_ALWAYS_INLINE static inline uint32_t tud_cdc_write_flush(void) {
  return tud_cdc_n_write_flush(0);
}

TU_ATTR_ALWAYS_INLINE static inline uint32_t tud_cdc_write_available(void) {
  return tud_cdc_n_write_available(0);
}

TU_ATTR_ALWAYS_INLINE static inline bool tud_cdc_write_clear(void) {
  return tud_cdc_n_write_clear(0);
}

//--------------------------------------------------------------------+
// Application Callback API
//--------------------------------------------------------------------+

// Invoked when received new data
void tud_cdc_rx_cb(uint8_t itf);

// Invoked when received `wanted_char`
void tud_cdc_rx_wanted_cb(uint8_t itf, char wanted_char);

// Invoked when a TX is complete and therefore space becomes available in TX buffer
void tud_cdc_tx_complete_cb(uint8_t itf);

// Invoked when a notification is sent to host
void tud_cdc_notify_complete_cb(uint8_t itf);

// Invoked when line state DTR & RTS are changed via SET_CONTROL_LINE_STATE
void tud_cdc_line_state_cb(uint8_t itf, bool dtr, bool rts);

// Invoked when line coding is change via SET_LINE_CODING
void tud_cdc_line_coding_cb(uint8_t itf, cdc_line_coding_t const* p_line_coding);

// Invoked when received send break
// \param[in]  itf  interface for which send break was received.
// \param[in]  duration_ms  the length of time, in milliseconds, of the break signal. If a value of FFFFh, then the
//                          device will send a break until another SendBreak request is received with value 0000h.
void tud_cdc_send_break_cb(uint8_t itf, uint16_t duration_ms);

//--------------------------------------------------------------------+
// INTERNAL USBD-CLASS DRIVER API
//--------------------------------------------------------------------+
void     cdcd_init            (void);
bool     cdcd_deinit          (void);
void     cdcd_reset           (uint8_t rhport);
uint16_t cdcd_open            (uint8_t rhport, tusb_desc_interface_t const * itf_desc, uint16_t max_len);
bool     cdcd_control_xfer_cb (uint8_t rhport, uint8_t stage, tusb_control_request_t const * request);
bool     cdcd_xfer_cb         (uint8_t rhport, uint8_t ep_addr, xfer_result_t result, uint32_t xferred_bytes);

#ifdef __cplusplus
 }
#endif

#endif /* TUSB_CDC_DEVICE_H_ */<|MERGE_RESOLUTION|>--- conflicted
+++ resolved
@@ -62,11 +62,7 @@
 #define TUD_CDC_CONFIGURE_DEFAULT() { \
   .rx_persistent = false, \
   .tx_persistent = false, \
-<<<<<<< HEAD
-  .tx_overwritabe_if_not_connected = false, \
-=======
   .tx_overwritabe_if_not_connected = true, \
->>>>>>> 5d351828
 }
 
 // Configure CDC driver behavior
