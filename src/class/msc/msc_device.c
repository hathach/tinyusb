/*
 * The MIT License (MIT)
 *
 * Copyright (c) 2019 Ha Thach (tinyusb.org)
 *
 * Permission is hereby granted, free of charge, to any person obtaining a copy
 * of this software and associated documentation files (the "Software"), to deal
 * in the Software without restriction, including without limitation the rights
 * to use, copy, modify, merge, publish, distribute, sublicense, and/or sell
 * copies of the Software, and to permit persons to whom the Software is
 * furnished to do so, subject to the following conditions:
 *
 * The above copyright notice and this permission notice shall be included in
 * all copies or substantial portions of the Software.
 *
 * THE SOFTWARE IS PROVIDED "AS IS", WITHOUT WARRANTY OF ANY KIND, EXPRESS OR
 * IMPLIED, INCLUDING BUT NOT LIMITED TO THE WARRANTIES OF MERCHANTABILITY,
 * FITNESS FOR A PARTICULAR PURPOSE AND NONINFRINGEMENT. IN NO EVENT SHALL THE
 * AUTHORS OR COPYRIGHT HOLDERS BE LIABLE FOR ANY CLAIM, DAMAGES OR OTHER
 * LIABILITY, WHETHER IN AN ACTION OF CONTRACT, TORT OR OTHERWISE, ARISING FROM,
 * OUT OF OR IN CONNECTION WITH THE SOFTWARE OR THE USE OR OTHER DEALINGS IN
 * THE SOFTWARE.
 *
 * This file is part of the TinyUSB stack.
 */

#include "tusb_option.h"

#if (CFG_TUD_ENABLED && CFG_TUD_MSC)

#include "device/dcd.h"         // for faking dcd_event_xfer_complete
#include "device/usbd.h"
#include "device/usbd_pvt.h"

#include "msc_device.h"

// Level where CFG_TUSB_DEBUG must be at least for this driver is logged
#ifndef CFG_TUD_MSC_LOG_LEVEL
  #define CFG_TUD_MSC_LOG_LEVEL   CFG_TUD_LOG_LEVEL
#endif

#define TU_LOG_DRV(...)   TU_LOG(CFG_TUD_MSC_LOG_LEVEL, __VA_ARGS__)

//--------------------------------------------------------------------+
// MACRO CONSTANT TYPEDEF
//--------------------------------------------------------------------+
enum {
  MSC_STAGE_CMD  = 0,
  MSC_STAGE_DATA,
  MSC_STAGE_STATUS,
  MSC_STAGE_STATUS_SENT,
  MSC_STAGE_NEED_RESET,
};

enum {
  MSC_NEXT_OP_NONE = 0,
  MSC_NEXT_OP_READ10,
  MSC_NEXT_OP_WRITE10,
  MSC_NEXT_OP_STATUS
};

typedef struct {
  TU_ATTR_ALIGNED(4) msc_cbw_t cbw;
  TU_ATTR_ALIGNED(4) msc_csw_t csw;

  uint8_t  rhport;
  uint8_t  itf_num;
  uint8_t  ep_in;
  uint8_t  ep_out;

  // Bulk Only Transfer (BOT) Protocol
  uint8_t  stage;

  uint32_t total_len;   // byte to be transferred, can be smaller than total_bytes in cbw
  uint32_t xferred_len; // numbered of bytes transferred so far in the Data Stage

  // Sense Response Data
  uint8_t sense_key;
  uint8_t add_sense_code;
  uint8_t add_sense_qualifier;

  // Async IO
  uint8_t next_op;
  uint32_t xferred_bytes;
}mscd_interface_t;

static mscd_interface_t _mscd_itf;

CFG_TUD_MEM_SECTION static struct {
  TUD_EPBUF_DEF(buf, CFG_TUD_MSC_EP_BUFSIZE);
} _mscd_epbuf;

//--------------------------------------------------------------------+
// INTERNAL OBJECT & FUNCTION DECLARATION
//--------------------------------------------------------------------+
static int32_t proc_builtin_scsi(uint8_t lun, uint8_t const scsi_cmd[16], uint8_t* buffer, uint32_t bufsize);
static void proc_read10_cmd(mscd_interface_t* p_msc);
static void proc_read10_next(mscd_interface_t* p_msc, int32_t nbytes);
static void proc_write10_cmd(mscd_interface_t* p_msc);
static void proc_write10_new_data(mscd_interface_t* p_msc, uint32_t xferred_bytes);
static void proc_write10_next(mscd_interface_t* p_msc, uint32_t xferred_bytes, int32_t nbytes);
static bool proc_stage_status(mscd_interface_t* p_msc);
static void tud_msc_async_io_done_cb(void* bytes_processed);

TU_ATTR_ALWAYS_INLINE static inline bool is_data_in(uint8_t dir) {
  return tu_bit_test(dir, 7);
}

static inline bool send_csw(mscd_interface_t* p_msc) {
  // Data residue is always = host expect - actual transferred
  uint8_t rhport = p_msc->rhport;
  p_msc->csw.data_residue = p_msc->cbw.total_bytes - p_msc->xferred_len;
  p_msc->stage = MSC_STAGE_STATUS_SENT;
  memcpy(_mscd_epbuf.buf, &p_msc->csw, sizeof(msc_csw_t));
  return usbd_edpt_xfer(rhport, p_msc->ep_in , _mscd_epbuf.buf, sizeof(msc_csw_t));
}

static inline bool prepare_cbw(mscd_interface_t* p_msc) {
  uint8_t rhport = p_msc->rhport;
  p_msc->stage = MSC_STAGE_CMD;
  return usbd_edpt_xfer(rhport, p_msc->ep_out,  _mscd_epbuf.buf, sizeof(msc_cbw_t));
}

static void fail_scsi_op(mscd_interface_t* p_msc, uint8_t status) {
  msc_cbw_t const * p_cbw = &p_msc->cbw;
  msc_csw_t       * p_csw = &p_msc->csw;
  uint8_t rhport = p_msc->rhport;

  p_csw->status       = status;
  p_csw->data_residue = p_msc->cbw.total_bytes - p_msc->xferred_len;
  p_msc->stage        = MSC_STAGE_STATUS;

  // failed but sense key is not set: default to Illegal Request
  if (p_msc->sense_key == 0) {
    tud_msc_set_sense(p_cbw->lun, SCSI_SENSE_ILLEGAL_REQUEST, 0x20, 0x00);
  }

  // If there is data stage and not yet complete, stall it
  if (p_cbw->total_bytes && p_csw->data_residue) {
    if (is_data_in(p_cbw->dir)) {
      usbd_edpt_stall(rhport, p_msc->ep_in);
    } else {
      usbd_edpt_stall(rhport, p_msc->ep_out);
    }
  }
}

static inline uint32_t rdwr10_get_lba(uint8_t const command[]) {
  // use offsetof to avoid pointer to the odd/unaligned address
  const uint32_t lba = tu_unaligned_read32(command + offsetof(scsi_write10_t, lba));
  return tu_ntohl(lba); // lba is in Big Endian
}

static inline uint16_t rdwr10_get_blockcount(msc_cbw_t const* cbw) {
  uint16_t const block_count = tu_unaligned_read16(cbw->command + offsetof(scsi_write10_t, block_count));
  return tu_ntohs(block_count);
}

static inline uint16_t rdwr10_get_blocksize(msc_cbw_t const* cbw) {
  // first extract block count in the command
  uint16_t const block_count = rdwr10_get_blockcount(cbw);
  if (block_count == 0) {
    return 0; // invalid block count
  }
  return (uint16_t) (cbw->total_bytes / block_count);
}

static uint8_t rdwr10_validate_cmd(msc_cbw_t const* cbw) {
  uint8_t status = MSC_CSW_STATUS_PASSED;
  uint16_t const block_count = rdwr10_get_blockcount(cbw);

  if (cbw->total_bytes == 0) {
    if (block_count) {
      TU_LOG_DRV("  SCSI case 2 (Hn < Di) or case 3 (Hn < Do) \r\n");
      status = MSC_CSW_STATUS_PHASE_ERROR;
    } else {
      // no data transfer, only exist in complaint test suite
    }
  } else {
    if (SCSI_CMD_READ_10 == cbw->command[0] && !is_data_in(cbw->dir)) {
      TU_LOG_DRV("  SCSI case 10 (Ho <> Di)\r\n");
      status = MSC_CSW_STATUS_PHASE_ERROR;
    } else if (SCSI_CMD_WRITE_10 == cbw->command[0] && is_data_in(cbw->dir)) {
      TU_LOG_DRV("  SCSI case 8 (Hi <> Do)\r\n");
      status = MSC_CSW_STATUS_PHASE_ERROR;
    } else if (0 == block_count) {
      TU_LOG_DRV("  SCSI case 4 Hi > Dn (READ10) or case 9 Ho > Dn (WRITE10) \r\n");
      status = MSC_CSW_STATUS_FAILED;
    } else if (cbw->total_bytes / block_count == 0) {
      TU_LOG_DRV(" Computed block size = 0. SCSI case 7 Hi < Di (READ10) or case 13 Ho < Do (WRIT10)\r\n");
      status = MSC_CSW_STATUS_PHASE_ERROR;
    }
  }

  return status;
}

static bool proc_stage_status(mscd_interface_t* p_msc) {
  uint8_t rhport = p_msc->rhport;
  msc_cbw_t const* p_cbw = &p_msc->cbw;
  // skip status if epin is currently stalled, will do it when received Clear Stall request
    if (!usbd_edpt_stalled(rhport, p_msc->ep_in)) {
      if ((p_cbw->total_bytes > p_msc->xferred_len) && is_data_in(p_cbw->dir)) {
        // 6.7 The 13 Cases: case 5 (Hi > Di): STALL before status
        // TU_LOG(MSC_DEBUG, "  SCSI case 5 (Hi > Di): %lu > %lu\r\n", p_cbw->total_bytes, p_msc->xferred_len);
        usbd_edpt_stall(rhport, p_msc->ep_in);
      } else {
        TU_ASSERT(send_csw(p_msc));
      }
    }

    #if TU_CHECK_MCU(OPT_MCU_CXD56)
    // WORKAROUND: cxd56 has its own nuttx usb stack which does not forward Set/ClearFeature(Endpoint) to DCD.
    // There is no way for us to know when EP is un-stall, therefore we will unconditionally un-stall here and
    // hope everything will work
    if ( usbd_edpt_stalled(rhport, p_msc->ep_in) ) {
      usbd_edpt_clear_stall(rhport, p_msc->ep_in);
      send_csw(p_msc);
    }
    #endif
    return true;
}

//--------------------------------------------------------------------+
// Debug
//--------------------------------------------------------------------+
#if CFG_TUSB_DEBUG >= CFG_TUD_MSC_LOG_LEVEL

TU_ATTR_UNUSED tu_static tu_lookup_entry_t const _msc_scsi_cmd_lookup[] = {
  { .key = SCSI_CMD_TEST_UNIT_READY              , .data = "Test Unit Ready" },
  { .key = SCSI_CMD_INQUIRY                      , .data = "Inquiry" },
  { .key = SCSI_CMD_MODE_SELECT_6                , .data = "Mode_Select 6" },
  { .key = SCSI_CMD_MODE_SENSE_6                 , .data = "Mode_Sense 6" },
  { .key = SCSI_CMD_START_STOP_UNIT              , .data = "Start Stop Unit" },
  { .key = SCSI_CMD_PREVENT_ALLOW_MEDIUM_REMOVAL , .data = "Prevent/Allow Medium Removal" },
  { .key = SCSI_CMD_READ_CAPACITY_10             , .data = "Read Capacity10" },
  { .key = SCSI_CMD_REQUEST_SENSE                , .data = "Request Sense" },
  { .key = SCSI_CMD_READ_FORMAT_CAPACITY         , .data = "Read Format Capacity" },
  { .key = SCSI_CMD_READ_10                      , .data = "Read10" },
  { .key = SCSI_CMD_WRITE_10                     , .data = "Write10" }
};

TU_ATTR_UNUSED tu_static tu_lookup_table_t const _msc_scsi_cmd_table = {
  .count = TU_ARRAY_SIZE(_msc_scsi_cmd_lookup),
  .items = _msc_scsi_cmd_lookup
};

#endif

//--------------------------------------------------------------------+
// APPLICATION API
//--------------------------------------------------------------------+
bool tud_msc_set_sense(uint8_t lun, uint8_t sense_key, uint8_t add_sense_code, uint8_t add_sense_qualifier) {
  (void) lun;
  _mscd_itf.sense_key           = sense_key;
  _mscd_itf.add_sense_code      = add_sense_code;
  _mscd_itf.add_sense_qualifier = add_sense_qualifier;
  return true;
}

static inline void set_sense_medium_not_present(uint8_t lun) {
  // default sense is NOT READY, MEDIUM NOT PRESENT
  tud_msc_set_sense(lun, SCSI_SENSE_NOT_READY, 0x3A, 0x00);
}

void tud_msc_async_io_done(int32_t bytes_processed) {
  // Precheck to avoid queueing multiple RW done callback
  TU_VERIFY(_mscd_itf.next_op != MSC_NEXT_OP_NONE,);
  // Call usbd_edpt_xfer() in tud_task() to avoid racing condition
  usbd_defer_func(tud_msc_async_io_done_cb, (void*) (intptr_t)bytes_processed, false);
}

static void tud_msc_async_io_done_cb(void* bytes_processed) {
  TU_VERIFY(_mscd_itf.next_op != MSC_NEXT_OP_NONE,);
  uint8_t next_op = _mscd_itf.next_op;
  _mscd_itf.next_op = MSC_NEXT_OP_NONE;
  int32_t nbytes = (int32_t)(intptr_t)bytes_processed;
  // READ10
  if (next_op == MSC_NEXT_OP_READ10) {
    proc_read10_next(&_mscd_itf, nbytes);
  } else if (next_op == MSC_NEXT_OP_WRITE10) {
    proc_write10_next(&_mscd_itf, _mscd_itf.xferred_bytes, nbytes);
    // Need to manually invoke CSW transfer
    if (_mscd_itf.stage == MSC_STAGE_STATUS) {
      proc_stage_status(&_mscd_itf);
    }
  }
}

//--------------------------------------------------------------------+
// USBD Driver API
//--------------------------------------------------------------------+
void mscd_init(void) {
  tu_memclr(&_mscd_itf, sizeof(mscd_interface_t));
}

bool mscd_deinit(void) {
  return true; // nothing to do
}

void mscd_reset(uint8_t rhport) {
  (void) rhport;
  tu_memclr(&_mscd_itf, sizeof(mscd_interface_t));
}

uint16_t mscd_open(uint8_t rhport, tusb_desc_interface_t const * itf_desc, uint16_t max_len) {
  // only support SCSI's BOT protocol
  TU_VERIFY(TUSB_CLASS_MSC    == itf_desc->bInterfaceClass &&
            MSC_SUBCLASS_SCSI == itf_desc->bInterfaceSubClass &&
            MSC_PROTOCOL_BOT  == itf_desc->bInterfaceProtocol, 0);
  uint16_t const drv_len = sizeof(tusb_desc_interface_t) + 2*sizeof(tusb_desc_endpoint_t);
  TU_ASSERT(max_len >= drv_len, 0); // Max length must be at least 1 interface + 2 endpoints

  mscd_interface_t * p_msc = &_mscd_itf;
  p_msc->itf_num = itf_desc->bInterfaceNumber;
  p_msc->rhport = rhport;

  // Open endpoint pair
  TU_ASSERT(usbd_open_edpt_pair(rhport, tu_desc_next(itf_desc), 2, TUSB_XFER_BULK, &p_msc->ep_out, &p_msc->ep_in), 0);

  // Prepare for Command Block Wrapper
  TU_ASSERT(prepare_cbw(p_msc), drv_len);

  return drv_len;
}

static void proc_bot_reset(mscd_interface_t* p_msc) {
  p_msc->stage       = MSC_STAGE_CMD;
  p_msc->total_len   = 0;
  p_msc->xferred_len = 0;
  p_msc->sense_key           = 0;
  p_msc->add_sense_code      = 0;
  p_msc->add_sense_qualifier = 0;
}

// Invoked when a control transfer occurred on an interface of this class
// Driver response accordingly to the request and the transfer stage (setup/data/ack)
// return false to stall control endpoint (e.g unsupported request)
bool mscd_control_xfer_cb(uint8_t rhport, uint8_t stage, tusb_control_request_t const * request) {
  if (stage != CONTROL_STAGE_SETUP) {
    return true; // nothing to do with DATA & ACK stage
  }

  mscd_interface_t* p_msc = &_mscd_itf;

  // Clear Endpoint Feature (stall) for recovery
  if ( TUSB_REQ_TYPE_STANDARD     == request->bmRequestType_bit.type      &&
       TUSB_REQ_RCPT_ENDPOINT     == request->bmRequestType_bit.recipient &&
       TUSB_REQ_CLEAR_FEATURE     == request->bRequest                    &&
       TUSB_REQ_FEATURE_EDPT_HALT == request->wValue ) {
    uint8_t const ep_addr = tu_u16_low(request->wIndex);

    if (p_msc->stage == MSC_STAGE_NEED_RESET) {
      // reset recovery is required to recover from this stage
      // Clear Stall request cannot resolve this -> continue to stall endpoint
      usbd_edpt_stall(rhport, ep_addr);
    } else {
      if (ep_addr == p_msc->ep_in) {
        if (p_msc->stage == MSC_STAGE_STATUS) {
          // resume sending SCSI status if we are in this stage previously before stalled
          TU_ASSERT(send_csw(p_msc));
        }
      } else if (ep_addr == p_msc->ep_out) {
        if (p_msc->stage == MSC_STAGE_CMD) {
          // part of reset recovery (probably due to invalid CBW) -> prepare for new command
          // Note: skip if already queued previously
          if (usbd_edpt_ready(rhport, p_msc->ep_out)) {
            TU_ASSERT(prepare_cbw(p_msc));
          }
        }
      }
    }

    return true;
  }

  // From this point only handle class request only
  TU_VERIFY(request->bmRequestType_bit.type == TUSB_REQ_TYPE_CLASS);

  switch ( request->bRequest ) {
    case MSC_REQ_RESET:
      TU_LOG_DRV("  MSC BOT Reset\r\n");
      TU_VERIFY(request->wValue == 0 && request->wLength == 0);
      proc_bot_reset(p_msc); // driver state reset
      tud_control_status(rhport, request);
    break;

    case MSC_REQ_GET_MAX_LUN: {
      TU_LOG_DRV("  MSC Get Max Lun\r\n");
      TU_VERIFY(request->wValue == 0 && request->wLength == 1);

      uint8_t maxlun = 1;
      if (tud_msc_get_maxlun_cb) {
        maxlun = tud_msc_get_maxlun_cb();
      }
      TU_VERIFY(maxlun);
      maxlun--; // MAX LUN is minus 1 by specs
      tud_control_xfer(rhport, request, &maxlun, 1);
      break;
    }

    default: return false; // stall unsupported request
  }

  return true;
}

bool mscd_xfer_cb(uint8_t rhport, uint8_t ep_addr, xfer_result_t event, uint32_t xferred_bytes) {
  (void) event;

  mscd_interface_t* p_msc = &_mscd_itf;
  msc_cbw_t * p_cbw = &p_msc->cbw;
  msc_csw_t * p_csw = &p_msc->csw;

  switch (p_msc->stage) {
    case MSC_STAGE_CMD: {
      //------------- new CBW received -------------//
      // Complete IN while waiting for CMD is usually Status of previous SCSI op, ignore it
      if (ep_addr != p_msc->ep_out) {
        return true;
      }

      const uint32_t signature = tu_le32toh(tu_unaligned_read32(_mscd_epbuf.buf));

      if (!(xferred_bytes == sizeof(msc_cbw_t) && signature == MSC_CBW_SIGNATURE)) {
        // BOT 6.6.1 If CBW is not valid stall both endpoints until reset recovery
        TU_LOG_DRV("  SCSI CBW is not valid\r\n");
        p_msc->stage = MSC_STAGE_NEED_RESET;
        usbd_edpt_stall(rhport, p_msc->ep_in);
        usbd_edpt_stall(rhport, p_msc->ep_out);
        return false;
      }

      memcpy(p_cbw, _mscd_epbuf.buf, sizeof(msc_cbw_t));

      TU_LOG_DRV("  SCSI Command [Lun%u]: %s\r\n", p_cbw->lun, tu_lookup_find(&_msc_scsi_cmd_table, p_cbw->command[0]));
      // TU_LOG_MEM(CFG_TUD_MSC_LOG_LEVEL, p_cbw, xferred_bytes, 2);

      p_csw->signature    = MSC_CSW_SIGNATURE;
      p_csw->tag          = p_cbw->tag;
      p_csw->data_residue = 0;
      p_csw->status       = MSC_CSW_STATUS_PASSED;

      /*------------- Parse command and prepare DATA -------------*/
      p_msc->stage = MSC_STAGE_DATA;
      p_msc->total_len = p_cbw->total_bytes;
      p_msc->xferred_len = 0;

      // Read10 or Write10
      if ((SCSI_CMD_READ_10 == p_cbw->command[0]) || (SCSI_CMD_WRITE_10 == p_cbw->command[0])) {
        uint8_t const status = rdwr10_validate_cmd(p_cbw);

        if (status != MSC_CSW_STATUS_PASSED) {
          fail_scsi_op(p_msc, status);
        } else if (p_cbw->total_bytes) {
          if (SCSI_CMD_READ_10 == p_cbw->command[0]) {
            proc_read10_cmd(p_msc);
          } else {
            proc_write10_cmd(p_msc);
          }
        } else {
          // no data transfer, only exist in complaint test suite
          p_msc->stage = MSC_STAGE_STATUS;
        }
      } else {
        // For other SCSI commands
        // 1. OUT : queue transfer (invoke app callback after done)
        // 2. IN & Zero: Process if is built-in, else Invoke app callback. Skip DATA if zero length
        if ((p_cbw->total_bytes > 0) && !is_data_in(p_cbw->dir)) {
          if (p_cbw->total_bytes > CFG_TUD_MSC_EP_BUFSIZE) {
            TU_LOG_DRV("  SCSI reject non READ10/WRITE10 with large data\r\n");
            fail_scsi_op(p_msc, MSC_CSW_STATUS_FAILED);
          } else {
            // Didn't check for case 9 (Ho > Dn), which requires examining scsi command first
            // but it is OK to just receive data then responded with failed status
            TU_ASSERT(usbd_edpt_xfer(rhport, p_msc->ep_out, _mscd_epbuf.buf, (uint16_t) p_msc->total_len));
          }
        } else {
          // First process if it is a built-in commands
          int32_t resplen = proc_builtin_scsi(p_cbw->lun, p_cbw->command, _mscd_epbuf.buf, CFG_TUD_MSC_EP_BUFSIZE);

          // Invoke user callback if not built-in
          if ((resplen < 0) && (p_msc->sense_key == 0)) {
            resplen = tud_msc_scsi_cb(p_cbw->lun, p_cbw->command, _mscd_epbuf.buf, (uint16_t)p_msc->total_len);
          }

          if (resplen < 0) {
            // unsupported command
            TU_LOG_DRV("  SCSI unsupported or failed command\r\n");
            fail_scsi_op(p_msc, MSC_CSW_STATUS_FAILED);
          } else if (resplen == 0) {
            if (p_cbw->total_bytes) {
              // 6.7 The 13 Cases: case 4 (Hi > Dn)
<<<<<<< HEAD
              // TU_LOG(MSC_DEBUG, "  SCSI case 4 (Hi > Dn): %lu\r\n", p_cbw->total_bytes);
              fail_scsi_op(p_msc, MSC_CSW_STATUS_FAILED);
=======
              // TU_LOG_DRV("  SCSI case 4 (Hi > Dn): %lu\r\n", p_cbw->total_bytes);
              fail_scsi_op(rhport, p_msc, MSC_CSW_STATUS_FAILED);
>>>>>>> 865e3488
            } else {
              // case 1 Hn = Dn: all good
              p_msc->stage = MSC_STAGE_STATUS;
            }
          } else {
            if (p_cbw->total_bytes == 0) {
              // 6.7 The 13 Cases: case 2 (Hn < Di)
<<<<<<< HEAD
              // TU_LOG(MSC_DEBUG, "  SCSI case 2 (Hn < Di): %lu\r\n", p_cbw->total_bytes);
              fail_scsi_op(p_msc, MSC_CSW_STATUS_FAILED);
=======
              // TU_LOG_DRV("  SCSI case 2 (Hn < Di): %lu\r\n", p_cbw->total_bytes);
              fail_scsi_op(rhport, p_msc, MSC_CSW_STATUS_FAILED);
>>>>>>> 865e3488
            } else {
              // cannot return more than host expect
              p_msc->total_len = tu_min32((uint32_t)resplen, p_cbw->total_bytes);
              TU_ASSERT(usbd_edpt_xfer(rhport, p_msc->ep_in, _mscd_epbuf.buf, (uint16_t) p_msc->total_len));
            }
          }
        }
      }
    }
    break;

    case MSC_STAGE_DATA:
      TU_LOG_DRV("  SCSI Data [Lun%u]\r\n", p_cbw->lun);
      TU_ASSERT(xferred_bytes <= CFG_TUD_MSC_EP_BUFSIZE); // sanity check to avoid buffer overflow
      // TU_LOG_MEM(CFG_TUD_MSC_LOG_LEVEL, _mscd_epbuf.buf, xferred_bytes, 2);

      if (SCSI_CMD_READ_10 == p_cbw->command[0]) {
        p_msc->xferred_len += xferred_bytes;

        if ( p_msc->xferred_len >= p_msc->total_len ) {
          // Data Stage is complete
          p_msc->stage = MSC_STAGE_STATUS;
        }else {
          proc_read10_cmd(p_msc);
        }
      } else if (SCSI_CMD_WRITE_10 == p_cbw->command[0]) {
        proc_write10_new_data(p_msc, xferred_bytes);
      } else {
        p_msc->xferred_len += xferred_bytes;

        // OUT transfer, invoke callback if needed
        if ( !is_data_in(p_cbw->dir) ) {
          int32_t cb_result = tud_msc_scsi_cb(p_cbw->lun, p_cbw->command, _mscd_epbuf.buf, (uint16_t) p_msc->total_len);

          if ( cb_result < 0 ) {
            // unsupported command
            TU_LOG_DRV("  SCSI unsupported command\r\n");
            fail_scsi_op(p_msc, MSC_CSW_STATUS_FAILED);
          }else {
            // TODO haven't implement this scenario any further yet
          }
        }

        if ( p_msc->xferred_len >= p_msc->total_len ) {
          // Data Stage is complete
          p_msc->stage = MSC_STAGE_STATUS;
        } else {
          // This scenario with command that take more than one transfer is already rejected at Command stage
          TU_BREAKPOINT();
        }
      }
    break;

    case MSC_STAGE_STATUS:
      // processed immediately after this switch, supposedly to be empty
    break;

    case MSC_STAGE_STATUS_SENT:
      // Wait for the Status phase to complete
      if ((ep_addr == p_msc->ep_in) && (xferred_bytes == sizeof(msc_csw_t))) {
        TU_LOG_DRV("  SCSI Status [Lun%u] = %u\r\n", p_cbw->lun, p_csw->status);
        // TU_LOG_MEM(CFG_TUD_MSC_LOG_LEVEL, p_csw, xferred_bytes, 2);

        // Invoke complete callback if defined
        // Note: There is racing issue with samd51 + qspi flash testing with arduino
        // if complete_cb() is invoked after queuing the status.
        switch (p_cbw->command[0]) {
          case SCSI_CMD_READ_10:
            if (tud_msc_read10_complete_cb) {
              tud_msc_read10_complete_cb(p_cbw->lun);
            }
            break;

          case SCSI_CMD_WRITE_10:
            if (tud_msc_write10_complete_cb) {
              tud_msc_write10_complete_cb(p_cbw->lun);
            }
            break;

          default:
            if (tud_msc_scsi_complete_cb) {
              tud_msc_scsi_complete_cb(p_cbw->lun, p_cbw->command);
            }
            break;
        }

        TU_ASSERT(prepare_cbw(p_msc));
      } else {
        // Any xfer ended here is consider unknown error, ignore it
        TU_LOG1("  Warning expect SCSI Status but received unknown data\r\n");
      }
      break;

    default: break;
  }

  if (p_msc->stage == MSC_STAGE_STATUS) {
<<<<<<< HEAD
    TU_ASSERT(proc_stage_status(p_msc));
=======
    // skip status if epin is currently stalled, will do it when received Clear Stall request
    if (!usbd_edpt_stalled(rhport, p_msc->ep_in)) {
      if ((p_cbw->total_bytes > p_msc->xferred_len) && is_data_in(p_cbw->dir)) {
        // 6.7 The 13 Cases: case 5 (Hi > Di): STALL before status
        // TU_LOG_DRV("  SCSI case 5 (Hi > Di): %lu > %lu\r\n", p_cbw->total_bytes, p_msc->xferred_len);
        usbd_edpt_stall(rhport, p_msc->ep_in);
      } else {
        TU_ASSERT(send_csw(rhport, p_msc));
      }
    }

    #if TU_CHECK_MCU(OPT_MCU_CXD56)
    // WORKAROUND: cxd56 has its own nuttx usb stack which does not forward Set/ClearFeature(Endpoint) to DCD.
    // There is no way for us to know when EP is un-stall, therefore we will unconditionally un-stall here and
    // hope everything will work
    if ( usbd_edpt_stalled(rhport, p_msc->ep_in) ) {
      usbd_edpt_clear_stall(rhport, p_msc->ep_in);
      send_csw(rhport, p_msc);
    }
    #endif
>>>>>>> 865e3488
  }

  return true;
}

/*------------------------------------------------------------------*/
/* SCSI Command Process
 *------------------------------------------------------------------*/

// return response's length (copied to buffer). Negative if it is not an built-in command or indicate Failed status (CSW)
// In case of a failed status, sense key must be set for reason of failure
static int32_t proc_builtin_scsi(uint8_t lun, uint8_t const scsi_cmd[16], uint8_t* buffer, uint32_t bufsize) {
  (void)bufsize; // TODO refractor later
  int32_t resplen;

  mscd_interface_t* p_msc = &_mscd_itf;

  switch (scsi_cmd[0]) {
    case SCSI_CMD_TEST_UNIT_READY:
      resplen = 0;
      if (!tud_msc_test_unit_ready_cb(lun)) {
        // Failed status response
        resplen = -1;

        // set default sense if not set by callback
        if (p_msc->sense_key == 0) {
          set_sense_medium_not_present(lun);
        }
      }
      break;

    case SCSI_CMD_START_STOP_UNIT:
      resplen = 0;

      if (tud_msc_start_stop_cb) {
        scsi_start_stop_unit_t const* start_stop = (scsi_start_stop_unit_t const*)scsi_cmd;
        if (!tud_msc_start_stop_cb(lun, start_stop->power_condition, start_stop->start, start_stop->load_eject)) {
          // Failed status response
          resplen = -1;

          // set default sense if not set by callback
          if (p_msc->sense_key == 0) {
            set_sense_medium_not_present(lun);
          }
        }
      }
      break;

    case SCSI_CMD_PREVENT_ALLOW_MEDIUM_REMOVAL:
      resplen = 0;

      if (tud_msc_prevent_allow_medium_removal_cb) {
        scsi_prevent_allow_medium_removal_t const* prevent_allow = (scsi_prevent_allow_medium_removal_t const*)scsi_cmd;
        if (!tud_msc_prevent_allow_medium_removal_cb(lun, prevent_allow->prohibit_removal, prevent_allow->control)) {
          // Failed status response
          resplen = -1;

          // set default sense if not set by callback
          if (p_msc->sense_key == 0) {
            set_sense_medium_not_present(lun);
          }
        }
      }
      break;


    case SCSI_CMD_READ_CAPACITY_10: {
      uint32_t block_count;
      uint32_t block_size;
      uint16_t block_size_u16;

      tud_msc_capacity_cb(lun, &block_count, &block_size_u16);
      block_size = (uint32_t)block_size_u16;

      // Invalid block size/count from callback, possibly unit is not ready
      // stall this request, set sense key to NOT READY
      if (block_count == 0 || block_size == 0) {
        resplen = -1;

        // set default sense if not set by callback
        if (p_msc->sense_key == 0) {
          set_sense_medium_not_present(lun);
        }
      } else {
        scsi_read_capacity10_resp_t read_capa10;

        read_capa10.last_lba = tu_htonl(block_count-1);
        read_capa10.block_size = tu_htonl(block_size);

        resplen = sizeof(read_capa10);
        TU_VERIFY(0 == tu_memcpy_s(buffer, bufsize, &read_capa10, (size_t) resplen));
      }
    }
    break;

    case SCSI_CMD_READ_FORMAT_CAPACITY: {
      scsi_read_format_capacity_data_t read_fmt_capa =
      {
        .list_length = 8,
        .block_num = 0,
        .descriptor_type = 2, // formatted media
        .block_size_u16 = 0
      };

      uint32_t block_count;
      uint16_t block_size;

      tud_msc_capacity_cb(lun, &block_count, &block_size);

      // Invalid block size/count from callback, possibly unit is not ready
      // stall this request, set sense key to NOT READY
      if (block_count == 0 || block_size == 0) {
        resplen = -1;

        // set default sense if not set by callback
        if (p_msc->sense_key == 0) {
          set_sense_medium_not_present(lun);
        }
      } else {
        read_fmt_capa.block_num = tu_htonl(block_count);
        read_fmt_capa.block_size_u16 = tu_htons(block_size);

        resplen = sizeof(read_fmt_capa);
        TU_VERIFY(0 == tu_memcpy_s(buffer, bufsize, &read_fmt_capa, (size_t) resplen));
      }
    }
    break;

    case SCSI_CMD_INQUIRY: {
      scsi_inquiry_resp_t inquiry_rsp =
      {
        .is_removable = 1,
        .version = 2,
        .response_data_format = 2,
        .additional_length = sizeof(scsi_inquiry_resp_t) - 5,
      };

      // vendor_id, product_id, product_rev is space padded string
      memset(inquiry_rsp.vendor_id  , ' ', sizeof(inquiry_rsp.vendor_id));
      memset(inquiry_rsp.product_id , ' ', sizeof(inquiry_rsp.product_id));
      memset(inquiry_rsp.product_rev, ' ', sizeof(inquiry_rsp.product_rev));

      tud_msc_inquiry_cb(lun, inquiry_rsp.vendor_id, inquiry_rsp.product_id, inquiry_rsp.product_rev);

      resplen = sizeof(inquiry_rsp);
      TU_VERIFY(0 == tu_memcpy_s(buffer, bufsize, &inquiry_rsp, (size_t) resplen));
    }
    break;

    case SCSI_CMD_MODE_SENSE_6: {
      scsi_mode_sense6_resp_t mode_resp =
      {
        .data_len = 3,
        .medium_type = 0,
        .write_protected = false,
        .reserved = 0,
        .block_descriptor_len = 0 // no block descriptor are included
      };

      bool writable = true;
      if (tud_msc_is_writable_cb) {
        writable = tud_msc_is_writable_cb(lun);
      }

      mode_resp.write_protected = !writable;

      resplen = sizeof(mode_resp);
      TU_VERIFY(0 == tu_memcpy_s(buffer, bufsize, &mode_resp, (size_t) resplen));
    }
    break;

    case SCSI_CMD_REQUEST_SENSE: {
      scsi_sense_fixed_resp_t sense_rsp =
      {
        .response_code = 0x70, // current, fixed format
        .valid = 1
      };

      sense_rsp.add_sense_len = sizeof(scsi_sense_fixed_resp_t) - 8;
      sense_rsp.sense_key = (uint8_t)(p_msc->sense_key & 0x0F);
      sense_rsp.add_sense_code = p_msc->add_sense_code;
      sense_rsp.add_sense_qualifier = p_msc->add_sense_qualifier;

      resplen = sizeof(sense_rsp);
      TU_VERIFY(0 == tu_memcpy_s(buffer, bufsize, &sense_rsp, (size_t) resplen));

      // request sense callback could overwrite the sense data
      if (tud_msc_request_sense_cb) {
        resplen = tud_msc_request_sense_cb(lun, buffer, (uint16_t)bufsize);
      }

      // Clear sense data after copy
      tud_msc_set_sense(lun, 0, 0, 0);
    }
    break;

    default: resplen = -1;
      break;
  }

  return resplen;
}

static void proc_read10_cmd(mscd_interface_t* p_msc) {
  msc_cbw_t const* p_cbw = &p_msc->cbw;

  // block size already verified not zero
  uint16_t const block_sz = rdwr10_get_blocksize(p_cbw);

  // Adjust lba with transferred bytes
  uint32_t const lba = rdwr10_get_lba(p_cbw->command) + (p_msc->xferred_len / block_sz);

  // remaining bytes capped at class buffer
  int32_t nbytes = (int32_t)tu_min32(CFG_TUD_MSC_EP_BUFSIZE, p_cbw->total_bytes - p_msc->xferred_len);

  // Application can consume smaller bytes
  uint32_t const offset = p_msc->xferred_len % block_sz;

  p_msc->next_op = MSC_NEXT_OP_READ10;
  nbytes = tud_msc_read10_cb(p_cbw->lun, lba, offset, _mscd_epbuf.buf, (uint32_t)nbytes);
  if (nbytes != TUD_MSC_RET_ASYNC) {
    p_msc->next_op = MSC_NEXT_OP_NONE;
    proc_read10_next(p_msc, nbytes);
  }
}

static void proc_read10_next(mscd_interface_t* p_msc, int32_t nbytes) {
  uint8_t rhport = p_msc->rhport;
  if (nbytes < 0) {
    // negative means error -> endpoint is stalled & status in CSW set to failed
    TU_LOG_DRV("  tud_msc_read10_cb() return -1\r\n");

    // set sense
    msc_cbw_t const* p_cbw = &p_msc->cbw;
    set_sense_medium_not_present(p_cbw->lun);

    fail_scsi_op(p_msc, MSC_CSW_STATUS_FAILED);
  } else if (nbytes == 0) {
    // zero means not ready -> simulate an transfer complete so that this driver callback will fired again
    dcd_event_xfer_complete(rhport, p_msc->ep_in, 0, XFER_RESULT_SUCCESS, false);
  } else {
    TU_ASSERT(usbd_edpt_xfer(rhport, p_msc->ep_in, _mscd_epbuf.buf, (uint16_t) nbytes),);
  }
}

static void proc_write10_cmd(mscd_interface_t* p_msc) {
  msc_cbw_t const* p_cbw = &p_msc->cbw;
  bool writable = true;

  if (tud_msc_is_writable_cb) {
    writable = tud_msc_is_writable_cb(p_cbw->lun);
  }

  if (!writable) {
    // Not writable, complete this SCSI op with error
    // Sense = Write protected
    tud_msc_set_sense(p_cbw->lun, SCSI_SENSE_DATA_PROTECT, 0x27, 0x00);
    fail_scsi_op(p_msc, MSC_CSW_STATUS_FAILED);
    return;
  }

  // remaining bytes capped at class buffer
  uint16_t nbytes = (uint16_t)tu_min32(CFG_TUD_MSC_EP_BUFSIZE, p_cbw->total_bytes - p_msc->xferred_len);
  // Write10 callback will be called later when usb transfer complete
  uint8_t rhport = p_msc->rhport;
  TU_ASSERT(usbd_edpt_xfer(rhport, p_msc->ep_out, _mscd_epbuf.buf, nbytes),);
}

// process new data arrived from WRITE10
static void proc_write10_new_data(mscd_interface_t* p_msc, uint32_t xferred_bytes) {
  msc_cbw_t const* p_cbw = &p_msc->cbw;

  // block size already verified not zero
  uint16_t const block_sz = rdwr10_get_blocksize(p_cbw);

  // Adjust lba with transferred bytes
  uint32_t const lba = rdwr10_get_lba(p_cbw->command) + (p_msc->xferred_len / block_sz);

  // Invoke callback to consume new data
  uint32_t const offset = p_msc->xferred_len % block_sz;

  p_msc->next_op = MSC_NEXT_OP_WRITE10;
  p_msc->xferred_bytes = xferred_bytes;
  int32_t nbytes =  tud_msc_write10_cb(p_cbw->lun, lba, offset, _mscd_epbuf.buf, xferred_bytes);
  if (nbytes != TUD_MSC_RET_ASYNC) {
    p_msc->next_op = MSC_NEXT_OP_NONE;
    proc_write10_next(p_msc, xferred_bytes, nbytes);
  }
}

static void proc_write10_next(mscd_interface_t* p_msc, uint32_t xferred_bytes, int32_t nbytes) {
  if (nbytes < 0) {
    // negative means error -> failed this scsi op
    TU_LOG_DRV("  tud_msc_write10_cb() return -1\r\n");

    // update actual byte before failed
    p_msc->xferred_len += xferred_bytes;

<<<<<<< HEAD
    // Set sense
    msc_cbw_t const* p_cbw = &p_msc->cbw;
    set_sense_medium_not_present(p_cbw->lun);

    fail_scsi_op(p_msc, MSC_CSW_STATUS_FAILED);
=======
    set_sense_medium_not_present(p_cbw->lun);
    fail_scsi_op(rhport, p_msc, MSC_CSW_STATUS_FAILED);
>>>>>>> 865e3488
  } else {
    if ((uint32_t)nbytes < xferred_bytes) {
      // Application consume less than what we got (including zero)
      const uint32_t left_over = xferred_bytes - (uint32_t)nbytes;
      if (nbytes > 0) {
        p_msc->xferred_len += (uint16_t)nbytes;
        memmove(_mscd_epbuf.buf, _mscd_epbuf.buf + nbytes, left_over);
      }

<<<<<<< HEAD
      // simulate an transfer complete with adjusted parameters --> callback will be invoked with adjusted parameter
      uint8_t rhport = p_msc->rhport;
=======
      // simulate a transfer complete with adjusted parameters --> callback will be invoked with adjusted parameter
>>>>>>> 865e3488
      dcd_event_xfer_complete(rhport, p_msc->ep_out, left_over, XFER_RESULT_SUCCESS, false);
    } else {
      // Application consume all bytes in our buffer
      p_msc->xferred_len += xferred_bytes;

      if (p_msc->xferred_len >= p_msc->total_len) {
        // Data Stage is complete
        p_msc->stage = MSC_STAGE_STATUS;
      } else {
        // prepare to receive more data from host
        proc_write10_cmd(p_msc);
      }
    }
  }
}

#endif<|MERGE_RESOLUTION|>--- conflicted
+++ resolved
@@ -202,7 +202,7 @@
     if (!usbd_edpt_stalled(rhport, p_msc->ep_in)) {
       if ((p_cbw->total_bytes > p_msc->xferred_len) && is_data_in(p_cbw->dir)) {
         // 6.7 The 13 Cases: case 5 (Hi > Di): STALL before status
-        // TU_LOG(MSC_DEBUG, "  SCSI case 5 (Hi > Di): %lu > %lu\r\n", p_cbw->total_bytes, p_msc->xferred_len);
+        // TU_LOG_DRV("  SCSI case 5 (Hi > Di): %lu > %lu\r\n", p_cbw->total_bytes, p_msc->xferred_len);
         usbd_edpt_stall(rhport, p_msc->ep_in);
       } else {
         TU_ASSERT(send_csw(p_msc));
@@ -491,13 +491,8 @@
           } else if (resplen == 0) {
             if (p_cbw->total_bytes) {
               // 6.7 The 13 Cases: case 4 (Hi > Dn)
-<<<<<<< HEAD
-              // TU_LOG(MSC_DEBUG, "  SCSI case 4 (Hi > Dn): %lu\r\n", p_cbw->total_bytes);
+              // TU_LOG_DRV("  SCSI case 4 (Hi > Dn): %lu\r\n", p_cbw->total_bytes);
               fail_scsi_op(p_msc, MSC_CSW_STATUS_FAILED);
-=======
-              // TU_LOG_DRV("  SCSI case 4 (Hi > Dn): %lu\r\n", p_cbw->total_bytes);
-              fail_scsi_op(rhport, p_msc, MSC_CSW_STATUS_FAILED);
->>>>>>> 865e3488
             } else {
               // case 1 Hn = Dn: all good
               p_msc->stage = MSC_STAGE_STATUS;
@@ -505,13 +500,8 @@
           } else {
             if (p_cbw->total_bytes == 0) {
               // 6.7 The 13 Cases: case 2 (Hn < Di)
-<<<<<<< HEAD
-              // TU_LOG(MSC_DEBUG, "  SCSI case 2 (Hn < Di): %lu\r\n", p_cbw->total_bytes);
+              // TU_LOG_DRV("  SCSI case 2 (Hn < Di): %lu\r\n", p_cbw->total_bytes);
               fail_scsi_op(p_msc, MSC_CSW_STATUS_FAILED);
-=======
-              // TU_LOG_DRV("  SCSI case 2 (Hn < Di): %lu\r\n", p_cbw->total_bytes);
-              fail_scsi_op(rhport, p_msc, MSC_CSW_STATUS_FAILED);
->>>>>>> 865e3488
             } else {
               // cannot return more than host expect
               p_msc->total_len = tu_min32((uint32_t)resplen, p_cbw->total_bytes);
@@ -609,30 +599,7 @@
   }
 
   if (p_msc->stage == MSC_STAGE_STATUS) {
-<<<<<<< HEAD
     TU_ASSERT(proc_stage_status(p_msc));
-=======
-    // skip status if epin is currently stalled, will do it when received Clear Stall request
-    if (!usbd_edpt_stalled(rhport, p_msc->ep_in)) {
-      if ((p_cbw->total_bytes > p_msc->xferred_len) && is_data_in(p_cbw->dir)) {
-        // 6.7 The 13 Cases: case 5 (Hi > Di): STALL before status
-        // TU_LOG_DRV("  SCSI case 5 (Hi > Di): %lu > %lu\r\n", p_cbw->total_bytes, p_msc->xferred_len);
-        usbd_edpt_stall(rhport, p_msc->ep_in);
-      } else {
-        TU_ASSERT(send_csw(rhport, p_msc));
-      }
-    }
-
-    #if TU_CHECK_MCU(OPT_MCU_CXD56)
-    // WORKAROUND: cxd56 has its own nuttx usb stack which does not forward Set/ClearFeature(Endpoint) to DCD.
-    // There is no way for us to know when EP is un-stall, therefore we will unconditionally un-stall here and
-    // hope everything will work
-    if ( usbd_edpt_stalled(rhport, p_msc->ep_in) ) {
-      usbd_edpt_clear_stall(rhport, p_msc->ep_in);
-      send_csw(rhport, p_msc);
-    }
-    #endif
->>>>>>> 865e3488
   }
 
   return true;
@@ -931,16 +898,9 @@
     // update actual byte before failed
     p_msc->xferred_len += xferred_bytes;
 
-<<<<<<< HEAD
-    // Set sense
     msc_cbw_t const* p_cbw = &p_msc->cbw;
     set_sense_medium_not_present(p_cbw->lun);
-
     fail_scsi_op(p_msc, MSC_CSW_STATUS_FAILED);
-=======
-    set_sense_medium_not_present(p_cbw->lun);
-    fail_scsi_op(rhport, p_msc, MSC_CSW_STATUS_FAILED);
->>>>>>> 865e3488
   } else {
     if ((uint32_t)nbytes < xferred_bytes) {
       // Application consume less than what we got (including zero)
@@ -950,12 +910,8 @@
         memmove(_mscd_epbuf.buf, _mscd_epbuf.buf + nbytes, left_over);
       }
 
-<<<<<<< HEAD
-      // simulate an transfer complete with adjusted parameters --> callback will be invoked with adjusted parameter
+      // simulate a transfer complete with adjusted parameters --> callback will be invoked with adjusted parameter
       uint8_t rhport = p_msc->rhport;
-=======
-      // simulate a transfer complete with adjusted parameters --> callback will be invoked with adjusted parameter
->>>>>>> 865e3488
       dcd_event_xfer_complete(rhport, p_msc->ep_out, left_over, XFER_RESULT_SUCCESS, false);
     } else {
       // Application consume all bytes in our buffer
