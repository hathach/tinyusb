/*
 * The MIT License (MIT)
 *
 * Copyright (c) 2021 Koji KITAYAMA
 * Copyright (c) 2019 Ha Thach (tinyusb.org)
 *
 * Permission is hereby granted, free of charge, to any person obtaining a copy
 * of this software and associated documentation files (the "Software"), to deal
 * in the Software without restriction, including without limitation the rights
 * to use, copy, modify, merge, publish, distribute, sublicense, and/or sell
 * copies of the Software, and to permit persons to whom the Software is
 * furnished to do so, subject to the following conditions:
 *
 * The above copyright notice and this permission notice shall be included in
 * all copies or substantial portions of the Software.
 *
 * THE SOFTWARE IS PROVIDED "AS IS", WITHOUT WARRANTY OF ANY KIND, EXPRESS OR
 * IMPLIED, INCLUDING BUT NOT LIMITED TO THE WARRANTIES OF MERCHANTABILITY,
 * FITNESS FOR A PARTICULAR PURPOSE AND NONINFRINGEMENT. IN NO EVENT SHALL THE
 * AUTHORS OR COPYRIGHT HOLDERS BE LIABLE FOR ANY CLAIM, DAMAGES OR OTHER
 * LIABILITY, WHETHER IN AN ACTION OF CONTRACT, TORT OR OTHERWISE, ARISING FROM,
 * OUT OF OR IN CONNECTION WITH THE SOFTWARE OR THE USE OR OTHER DEALINGS IN
 * THE SOFTWARE.
 *
 * This file is part of the TinyUSB stack.
 */

#include "tusb_option.h"

#if (CFG_TUD_ENABLED && CFG_TUD_VIDEO && CFG_TUD_VIDEO_STREAMING)

#include "device/usbd.h"
#include "device/usbd_pvt.h"

#include "video_device.h"

// Level where CFG_TUSB_DEBUG must be at least for this driver is logged
#ifndef CFG_TUD_VIDEO_LOG_LEVEL
  #define CFG_TUD_VIDEO_LOG_LEVEL   CFG_TUD_LOG_LEVEL
#endif

#define TU_LOG_DRV(...)   TU_LOG(CFG_TUD_VIDEO_LOG_LEVEL, __VA_ARGS__)

//--------------------------------------------------------------------+
// MACRO CONSTANT TYPEDEF
//--------------------------------------------------------------------+
#define VS_STATE_PROBING      0     /* Configuration in progress */
#define VS_STATE_COMMITTED    1     /* Ready for streaming or Streaming via bulk endpoint */
#define VS_STATE_STREAMING    2     /* Streaming via isochronous endpoint */

typedef struct {
  tusb_desc_interface_t            std;
  tusb_desc_video_control_header_t ctl;
} tusb_desc_vc_itf_t;

typedef struct {
  tusb_desc_interface_t            std;
  tusb_desc_video_streaming_inout_header_t stm;
} tusb_desc_vs_itf_t;

typedef union {
  tusb_desc_video_control_header_t ctl;
  tusb_desc_video_streaming_inout_header_t stm;
} tusb_desc_video_itf_hdr_t;

typedef struct TU_ATTR_PACKED {
  uint8_t bLength;
  uint8_t bDescriptorType;
  uint8_t bDescriptorSubtype;
  uint8_t bEntityId;
} tusb_desc_cs_video_entity_itf_t;

typedef union {
  struct TU_ATTR_PACKED {
    uint8_t bLength;
    uint8_t bDescriptorType;
    uint8_t bDescriptorSubType;
    uint8_t bFormatIndex;
    uint8_t bNumFrameDescriptors;
  };
  tusb_desc_video_format_uncompressed_t uncompressed;
  tusb_desc_video_format_mjpeg_t        mjpeg;
  tusb_desc_video_format_framebased_t  frame_based;
} tusb_desc_cs_video_fmt_t;

typedef union {
  struct TU_ATTR_PACKED {
    uint8_t  bLength;
    uint8_t  bDescriptorType;
    uint8_t  bDescriptorSubType;
    uint8_t  bFrameIndex;
    uint8_t  bmCapabilities;
    uint16_t wWidth;
    uint16_t wHeight;
  };
  tusb_desc_video_frame_uncompressed_t uncompressed;
  tusb_desc_video_frame_mjpeg_t        mjpeg;
  tusb_desc_video_frame_framebased_t  frame_based;
} tusb_desc_cs_video_frm_t;

/* video streaming interface */
typedef struct TU_ATTR_PACKED {
  uint8_t index_vc;  /* index of bound video control interface */
  uint8_t index_vs;  /* index from the video control interface */
  struct {
    uint16_t beg;    /* Offset of the beginning of video streaming interface descriptor */
    uint16_t end;    /* Offset of the end of video streaming interface descriptor */
    uint16_t cur;    /* Offset of the current settings */
    uint16_t ep[2];  /* Offset of endpoint descriptors. 0: streaming, 1: still capture */
  } desc;
  uint8_t *buffer;   /* frame buffer. assume linear buffer. no support for stride access */
  uint32_t bufsize;  /* frame buffer size */
  uint32_t offset;   /* offset for the next payload transfer */
  uint32_t max_payload_transfer_size;
  uint8_t  error_code;/* error code */
  uint8_t  state;    /* 0:probing 1:committed 2:streaming */

  video_probe_and_commit_control_t probe_commit_payload; /* Probe and Commit control */
} videod_streaming_interface_t;

typedef struct {
  TUD_EPBUF_DEF(buf, CFG_TUD_VIDEO_STREAMING_EP_BUFSIZE);
} videod_streaming_epbuf_t;

/* video control interface */
typedef struct TU_ATTR_PACKED {
  const uint8_t*beg;                     /* The head of the first video control interface descriptor */
  uint16_t len;                          /* Byte length of the descriptors */
  uint16_t cur;                          /* offset for current video control interface */
  uint8_t  stm[CFG_TUD_VIDEO_STREAMING]; /* Indices of streaming interface */
  uint8_t  error_code;                   /* error code */
  uint8_t  power_mode;
} videod_interface_t;

//--------------------------------------------------------------------+
// INTERNAL OBJECT & FUNCTION DECLARATION
//--------------------------------------------------------------------+
static videod_interface_t _videod_itf[CFG_TUD_VIDEO];

static videod_streaming_interface_t _videod_streaming_itf[CFG_TUD_VIDEO_STREAMING];
CFG_TUD_MEM_SECTION static videod_streaming_epbuf_t _videod_streaming_epbuf[CFG_TUD_VIDEO_STREAMING];

static uint8_t const _cap_get     = 0x1u; /* support for GET */
static uint8_t const _cap_get_set = 0x3u; /* support for GET and SET */

//--------------------------------------------------------------------+
// Debug
//--------------------------------------------------------------------+
#if CFG_TUSB_DEBUG >= CFG_TUD_VIDEO_LOG_LEVEL

static tu_lookup_entry_t const tu_lookup_video_request[] = {
    {.key = VIDEO_REQUEST_UNDEFINED, .data = "Undefined"},
    {.key = VIDEO_REQUEST_SET_CUR, .data = "SetCur"},
    {.key = VIDEO_REQUEST_SET_CUR_ALL, .data = "SetCurAll"},
    {.key = VIDEO_REQUEST_GET_CUR, .data = "GetCur"},
    {.key = VIDEO_REQUEST_GET_MIN, .data = "GetMin"},
    {.key = VIDEO_REQUEST_GET_MAX, .data = "GetMax"},
    {.key = VIDEO_REQUEST_GET_RES, .data = "GetRes"},
    {.key = VIDEO_REQUEST_GET_LEN, .data = "GetLen"},
    {.key = VIDEO_REQUEST_GET_INFO, .data = "GetInfo"},
    {.key = VIDEO_REQUEST_GET_DEF, .data = "GetDef"},
    {.key = VIDEO_REQUEST_GET_CUR_ALL, .data = "GetCurAll"},
    {.key = VIDEO_REQUEST_GET_MIN_ALL, .data = "GetMinAll"},
    {.key = VIDEO_REQUEST_GET_MAX_ALL, .data = "GetMaxAll"},
    {.key = VIDEO_REQUEST_GET_RES_ALL, .data = "GetResAll"},
    {.key = VIDEO_REQUEST_GET_DEF_ALL, .data = "GetDefAll"},
};

static tu_lookup_table_t const tu_table_video_request = {
    .count = TU_ARRAY_SIZE(tu_lookup_video_request),
    .items = tu_lookup_video_request
};

static char const* const tu_str_video_vc_control_selector[] = {
    "Undefined",
    "Video Power Mode",
    "Request Error Code",
};

static char const* const tu_str_video_vs_control_selector[] = {
    "Undefined",
    "Probe",
    "Commit",
    "Still Probe",
    "Still Commit",
    "Still Image Trigger",
    "Stream Error Code",
    "Generate Key Frame",
    "Update Frame Segment",
    "Sync Delay",
};

#endif

//--------------------------------------------------------------------+
// Weak stubs: invoked if no strong implementation is available
//--------------------------------------------------------------------+
TU_ATTR_WEAK void tud_video_frame_xfer_complete_cb(uint_fast8_t ctl_idx, uint_fast8_t stm_idx) {
  (void) ctl_idx;
  (void) stm_idx;
}

TU_ATTR_WEAK int tud_video_power_mode_cb(uint_fast8_t ctl_idx, uint8_t power_mod) {
  (void) ctl_idx;
  (void) power_mod;
  return VIDEO_ERROR_NONE;
}

TU_ATTR_WEAK int tud_video_commit_cb(uint_fast8_t ctl_idx, uint_fast8_t stm_idx,
                                    video_probe_and_commit_control_t const *parameters) {
  (void) ctl_idx;
  (void) stm_idx;
  (void) parameters;
  return VIDEO_ERROR_NONE;
}

TU_ATTR_WEAK void tud_video_prepare_payload_cb(uint_fast8_t ctl_idx, uint_fast8_t stm_idx, tud_video_payload_request_t* request) {
  (void) ctl_idx;
  (void) stm_idx;
  (void) request;
}

//--------------------------------------------------------------------+
//
//--------------------------------------------------------------------+

/** Get interface number from the interface descriptor
 *
 * @param[in] desc    interface descriptor
 *
 * @return bInterfaceNumber */
static inline uint8_t _desc_itfnum(void const *desc) {
  return ((uint8_t const*)desc)[2];
}

/** Get endpoint address from the endpoint descriptor
 *
 * @param[in] desc    endpoint descriptor
 *
 * @return bEndpointAddress */
static inline uint8_t _desc_ep_addr(void const *desc) {
  return ((uint8_t const*)desc)[2];
}

/** Get instance of streaming interface
 *
 * @param[in] ctl_idx    instance number of video control
 * @param[in] stm_idx    index number of streaming interface
 *
 * @return instance */
static videod_streaming_interface_t* _get_instance_streaming(uint_fast8_t ctl_idx, uint_fast8_t stm_idx) {
  videod_interface_t *ctl = &_videod_itf[ctl_idx];
  if (!ctl->beg) {
    return NULL;
  }
  videod_streaming_interface_t *stm = &_videod_streaming_itf[ctl->stm[stm_idx]];
  if (!stm->desc.beg) {
    return NULL;
  }
  return stm;
}

static tusb_desc_vc_itf_t const* _get_desc_vc(videod_interface_t const *self) {
  return (tusb_desc_vc_itf_t const *)(self->beg + self->cur);
}

static tusb_desc_vs_itf_t const* _get_desc_vs(videod_streaming_interface_t const *self) {
  if (!self->desc.cur) {
    return NULL;
  }
  uint8_t const *desc = _videod_itf[self->index_vc].beg;
  return (tusb_desc_vs_itf_t const*)(desc + self->desc.cur);
}

/** Find the first descriptor of a given type
 *
 * @param[in] beg        The head of descriptor byte array.
 * @param[in] end        The tail of descriptor byte array.
 * @param[in] desc_type  The target descriptor type.
 *
 * @return The pointer for interface descriptor.
 * @retval end   did not found interface descriptor */
static void const* _find_desc(void const *beg, void const *end, uint_fast8_t desc_type) {
  void const *cur = beg;
  while ((cur < end) && (desc_type != tu_desc_type(cur))) {
    cur = tu_desc_next(cur);
  }
  return cur;
}

/** Find the first descriptor of two given types
 *
 * @param[in] beg        The head of descriptor byte array.
 * @param[in] end        The tail of descriptor byte array.
 * @param[in] desc_type_0 The first target descriptor type.
 * @param[in] desc_type_1 The second target descriptor type.
 *
 * @return The pointer for interface descriptor.
 * @retval end   did not found interface descriptor */
static void const* _find_desc_2_type(void const *beg, void const *end, uint_fast8_t desc_type_0, uint_fast8_t desc_type_1)
{
  void const *cur = beg;
  while ((cur < end) && (desc_type_0 != tu_desc_type(cur)) && (desc_type_1 != tu_desc_type(cur))) {
    cur = tu_desc_next(cur);
  }
  return cur;
}

/** Find the first descriptor specified by the arguments
 *
 * @param[in] beg        The head of descriptor byte array.
 * @param[in] end        The tail of descriptor byte array.
 * @param[in] desc_type  The target descriptor type
 * @param[in] element_0  The target element following the desc_type
 * @param[in] element_1  The target element following the element_0
 *
 * @return The pointer for interface descriptor.
 * @retval end   did not found interface descriptor */
static void const* _find_desc_3(void const *beg, void const *end,
                                uint_fast8_t desc_type,
                                uint_fast8_t element_0,
                                uint_fast8_t element_1) {
  for (void const *cur = beg; cur < end; cur = _find_desc(cur, end, desc_type)) {
    uint8_t const *p = (uint8_t const *)cur;
    if ((p[2] == element_0) && (p[3] == element_1)) {
      return cur;
    }
    cur = tu_desc_next(cur);
  }
  return end;
}

/** Return the next interface descriptor which has another interface number.
 *  If there are multiple VC interfaces, there will be an IAD descriptor before
 *  the next interface descriptor. Check both the IAD descriptor and the interface
 *  descriptor.
 *  3.1 Descriptor Layout Overview
 *
 * @param[in] beg     The head of descriptor byte array.
 * @param[in] end     The tail of descriptor byte array.
 *
 * @return The pointer for interface descriptor.
 * @retval end   did not found interface descriptor */
static void const* _next_desc_itf(void const *beg, void const *end) {
  void const *cur = beg;
  uint_fast8_t itfnum = ((tusb_desc_interface_t const*)cur)->bInterfaceNumber;
  while ((cur < end) &&
         (itfnum == ((tusb_desc_interface_t const*)cur)->bInterfaceNumber)) {
    cur = _find_desc_2_type(tu_desc_next(cur), end, TUSB_DESC_INTERFACE, TUSB_DESC_INTERFACE_ASSOCIATION);
  }
  return cur;
}

/** Find the first interface descriptor with the specified interface number and alternate setting number.
 *
 * @param[in] beg     The head of descriptor byte array.
 * @param[in] end     The tail of descriptor byte array.
 * @param[in] itfnum  The target interface number.
 * @param[in] altnum  The target alternate setting number.
 *
 * @return The pointer for interface descriptor.
 * @retval end   did not found interface descriptor */
static inline uint8_t const* _find_desc_itf(void const *beg, void const *end, uint_fast8_t itfnum, uint_fast8_t altnum)
{
  return (uint8_t const*) _find_desc_3(beg, end, TUSB_DESC_INTERFACE, itfnum, altnum);
}

/** Find the first endpoint descriptor belonging to the current interface descriptor.
 *
 * The search range is from `beg` to `end` or the next interface descriptor.
 *
 * @param[in] beg     The head of descriptor byte array.
 * @param[in] end     The tail of descriptor byte array.
 *
 * @return The pointer for endpoint descriptor.
 * @retval end   did not found endpoint descriptor */
static void const* _find_desc_ep(void const *beg, void const *end)
{
  for (void const *cur = beg; cur < end; cur = tu_desc_next(cur)) {
    uint_fast8_t desc_type = tu_desc_type(cur);
    if (TUSB_DESC_ENDPOINT == desc_type) {
      return cur;
    }
    if (TUSB_DESC_INTERFACE == desc_type) {
      break;
    }
  }
  return end;
}

/** Return the end of the video control descriptor. */
static inline void const* _end_of_control_descriptor(void const *desc)
{
  tusb_desc_vc_itf_t const *vc = (tusb_desc_vc_itf_t const *)desc;
  return ((uint8_t const*) desc) + vc->std.bLength + tu_le16toh(vc->ctl.wTotalLength);
}

/** Find the first entity descriptor with the entity ID
 *  specified by the argument belonging to the current video control descriptor.
 *
 * @param[in] desc      The video control interface descriptor.
 * @param[in] entityid  The target entity id.
 *
 * @return The pointer for interface descriptor.
 * @retval end   did not found interface descriptor */
static void const* _find_desc_entity(void const *desc, uint_fast8_t entityid)
{
  void const *end = _end_of_control_descriptor(desc);
  for (void const *cur = desc; cur < end; cur = _find_desc(cur, end, TUSB_DESC_CS_INTERFACE)) {
    tusb_desc_cs_video_entity_itf_t const *itf = (tusb_desc_cs_video_entity_itf_t const *)cur;
    if ((VIDEO_CS_ITF_VC_INPUT_TERMINAL  <= itf->bDescriptorSubtype
         && itf->bDescriptorSubtype < VIDEO_CS_ITF_VC_MAX)
        && itf->bEntityId == entityid) {
      return itf;
    }
    cur = tu_desc_next(cur);
  }
  return end;
}

/** Return the end of the video streaming descriptor. */
static inline void const* _end_of_streaming_descriptor(void const *desc)
{
  tusb_desc_vs_itf_t const *vs = (tusb_desc_vs_itf_t const *)desc;
  return ((uint8_t const*) desc) + vs->std.bLength + tu_le16toh(vs->stm.wTotalLength);
}

/** Find the first format descriptor with the specified format number. */
static inline void const *_find_desc_format(void const *beg, void const *end, uint_fast8_t fmtnum)
{
  for (void const *cur = beg; cur < end; cur = _find_desc(cur, end, TUSB_DESC_CS_INTERFACE)) {
    uint8_t const *p = (uint8_t const *)cur;
    uint_fast8_t fmt = p[2];
    if ((fmt == VIDEO_CS_ITF_VS_FORMAT_UNCOMPRESSED ||
         fmt == VIDEO_CS_ITF_VS_FORMAT_MJPEG ||
         fmt == VIDEO_CS_ITF_VS_FORMAT_DV ||
         fmt == VIDEO_CS_ITF_VS_FORMAT_FRAME_BASED) &&
        fmtnum == p[3]) {
      return cur;
    }
    cur = tu_desc_next(cur);
  }
  return end;
}

/** Find the first frame descriptor with the specified format number. */
static inline void const *_find_desc_frame(void const *beg, void const *end, uint_fast8_t frmnum)
{
  for (void const *cur = beg; cur < end; cur = _find_desc(cur, end, TUSB_DESC_CS_INTERFACE)) {
    uint8_t const *p = (uint8_t const *)cur;
    uint_fast8_t frm = p[2];
    if ((frm == VIDEO_CS_ITF_VS_FRAME_UNCOMPRESSED ||
         frm == VIDEO_CS_ITF_VS_FRAME_MJPEG ||
         frm == VIDEO_CS_ITF_VS_FRAME_FRAME_BASED) &&
        frmnum == p[3]) {
      return cur;
    }
    cur = tu_desc_next(cur);
  }
  return end;
}

/** Set uniquely determined values to variables that have not been set
 *
 * @param[in,out] param       Target */
static bool _update_streaming_parameters(videod_streaming_interface_t const *stm,
                                         video_probe_and_commit_control_t *param)
{
  tusb_desc_vs_itf_t const *vs = _get_desc_vs(stm);
  uint_fast8_t fmtnum = param->bFormatIndex;
  TU_ASSERT(vs && fmtnum <= vs->stm.bNumFormats);
  if (0 == fmtnum) {
    if (1 < vs->stm.bNumFormats) {
      return true; /* Need to negotiate all variables. */
    }
    fmtnum = 1;
    param->bFormatIndex = 1;
  }

  /* Set the parameters determined by the format  */
  param->wKeyFrameRate    = 1;
  param->wPFrameRate      = 0;
  param->wCompWindowSize  = 1; /* GOP size? */
  param->wDelay           = 0; /* milliseconds */
  param->dwClockFrequency = 27000000; /* same as MPEG-2 system time clock  */
  param->bmFramingInfo    = 0x3; /* enables FrameID and EndOfFrame */
  param->bPreferedVersion = 1;
  param->bMinVersion      = 1;
  param->bMaxVersion      = 1;
  param->bUsage           = 0;
  param->bBitDepthLuma    = 8;

  void const *end = _end_of_streaming_descriptor(vs);
  tusb_desc_cs_video_fmt_t const *fmt = _find_desc_format(tu_desc_next(vs), end, fmtnum);
  TU_ASSERT(fmt != end);

  switch (fmt->bDescriptorSubType) {
    case VIDEO_CS_ITF_VS_FORMAT_UNCOMPRESSED:
      param->wCompQuality = 1; /* 1 to 10000 */
      break;

    case VIDEO_CS_ITF_VS_FORMAT_MJPEG:
      break;

    case VIDEO_CS_ITF_VS_FORMAT_FRAME_BASED:
      break;

    default: return false;
  }

  uint_fast8_t frmnum = param->bFrameIndex;
  TU_ASSERT(frmnum <= fmt->bNumFrameDescriptors);
  if (0 == frmnum) {
    if (1 < fmt->bNumFrameDescriptors) {
      return true;
    }
    frmnum = 1;
    param->bFrameIndex = 1;
  }
  tusb_desc_cs_video_frm_t const *frm = _find_desc_frame(tu_desc_next(fmt), end, frmnum);
  TU_ASSERT(frm != end);

  /* Set the parameters determined by the frame  */
  uint_fast32_t frame_size = param->dwMaxVideoFrameSize;
  if (0 == frame_size) {
    switch (fmt->bDescriptorSubType) {
      case VIDEO_CS_ITF_VS_FORMAT_UNCOMPRESSED:
        frame_size = (uint_fast32_t)frm->wWidth * frm->wHeight * fmt->uncompressed.bBitsPerPixel / 8;
        break;

      case VIDEO_CS_ITF_VS_FORMAT_MJPEG:
        frame_size = (uint_fast32_t)frm->wWidth * frm->wHeight * 16 / 8; /* YUV422 */
        break;

      case VIDEO_CS_ITF_VS_FORMAT_FRAME_BASED:
        frame_size = (uint_fast32_t)frm->wWidth * frm->wHeight * 16 / 8; /* YUV422 */
        break;

      default: break;
    }
    param->dwMaxVideoFrameSize = frame_size;
  }

  uint_fast32_t interval = param->dwFrameInterval;
  if (0 == interval) {
    if ((1 < frm->uncompressed.bFrameIntervalType) ||
        ((0 == frm->uncompressed.bFrameIntervalType) &&
         (frm->uncompressed.dwFrameInterval[1] != frm->uncompressed.dwFrameInterval[0]))) {
      return true;
    }
    interval = frm->uncompressed.dwFrameInterval[0];
    param->dwFrameInterval = interval;
  }
  uint_fast32_t interval_ms = interval / 10000;
  TU_ASSERT(interval_ms != 0);
  uint_fast32_t payload_size = (frame_size + interval_ms - 1) / interval_ms + 2;
  if (CFG_TUD_VIDEO_STREAMING_EP_BUFSIZE < payload_size) {
    payload_size = CFG_TUD_VIDEO_STREAMING_EP_BUFSIZE;
  }
  param->dwMaxPayloadTransferSize = payload_size;
  return true;
}

/** Set the minimum, maximum, default values or resolutions to variables which need to negotiate with the host
 *
 * @param[in]     request     GET_MAX, GET_MIN, GET_RES or GET_DEF
 * @param[in,out] param       Target
 */
static bool _negotiate_streaming_parameters(videod_streaming_interface_t const *stm, uint_fast8_t request,
                                            video_probe_and_commit_control_t *param)
{
  uint_fast8_t const fmtnum = param->bFormatIndex;
  if (0 == fmtnum) {
    switch (request) {
      case VIDEO_REQUEST_GET_MAX:
        if (_get_desc_vs(stm))
          param->bFormatIndex = _get_desc_vs(stm)->stm.bNumFormats;
        break;

      case VIDEO_REQUEST_GET_MIN:
      case VIDEO_REQUEST_GET_DEF:
        param->bFormatIndex = 1;
        break;

      default: return false;
    }
    /* Set the parameters determined by the format  */
    param->wKeyFrameRate    = 1;
    param->wPFrameRate      = 0;
    param->wCompQuality     = 1; /* 1 to 10000 */
    param->wCompWindowSize  = 1; /* GOP size? */
    param->wDelay           = 0; /* milliseconds */
    param->dwClockFrequency = 27000000; /* same as MPEG-2 system time clock  */
    param->bmFramingInfo    = 0x3; /* enables FrameID and EndOfFrame */
    param->bPreferedVersion = 1;
    param->bMinVersion      = 1;
    param->bMaxVersion      = 1;
    param->bUsage           = 0;
    param->bBitDepthLuma    = 8;
    return true;
  }

  uint_fast8_t frmnum = param->bFrameIndex;
  if (0 == frmnum) {
    tusb_desc_vs_itf_t const *vs = _get_desc_vs(stm);
    TU_ASSERT(vs);
    void const *end = _end_of_streaming_descriptor(vs);
    tusb_desc_cs_video_fmt_t const *fmt = _find_desc_format(tu_desc_next(vs), end, fmtnum);
    switch (request) {
      case VIDEO_REQUEST_GET_MAX:
        frmnum = fmt->bNumFrameDescriptors;
        break;

      case VIDEO_REQUEST_GET_MIN:
        frmnum = 1;
        break;

      case VIDEO_REQUEST_GET_DEF:
        switch (fmt->bDescriptorSubType) {
          case VIDEO_CS_ITF_VS_FORMAT_UNCOMPRESSED:
            frmnum = fmt->uncompressed.bDefaultFrameIndex;
            break;

          case VIDEO_CS_ITF_VS_FORMAT_MJPEG:
            frmnum = fmt->mjpeg.bDefaultFrameIndex;
            break;

          case VIDEO_CS_ITF_VS_FORMAT_FRAME_BASED:
            frmnum = fmt->frame_based.bDefaultFrameIndex;
            break;

          default: return false;
        }
        break;
      default: return false;
    }
    param->bFrameIndex = (uint8_t)frmnum;
    /* Set the parameters determined by the frame */
    tusb_desc_cs_video_frm_t const *frm = _find_desc_frame(tu_desc_next(fmt), end, frmnum);
    uint_fast32_t frame_size;
    switch (fmt->bDescriptorSubType) {
      case VIDEO_CS_ITF_VS_FORMAT_UNCOMPRESSED:
        frame_size = (uint_fast32_t)frm->wWidth * frm->wHeight * fmt->uncompressed.bBitsPerPixel / 8;
        break;

      case VIDEO_CS_ITF_VS_FORMAT_MJPEG:
        frame_size = (uint_fast32_t)frm->wWidth * frm->wHeight * 16 / 8; /* YUV422 */
        break;

      case VIDEO_CS_ITF_VS_FORMAT_FRAME_BASED:
        frame_size = (uint_fast32_t)frm->wWidth * frm->wHeight * 16 / 8; /* YUV422 */
        break;

      default: return false;
    }
    param->dwMaxVideoFrameSize = frame_size;
    return true;
  }

  if (0 == param->dwFrameInterval) {
    tusb_desc_vs_itf_t const *vs = _get_desc_vs(stm);
    TU_ASSERT(vs);
    void const *end = _end_of_streaming_descriptor(vs);
    tusb_desc_cs_video_fmt_t const *fmt = _find_desc_format(tu_desc_next(vs), end, fmtnum);
    tusb_desc_cs_video_frm_t const *frm = _find_desc_frame(tu_desc_next(fmt), end, frmnum);

    uint_fast32_t interval, interval_ms;
    switch (request) {
      case VIDEO_REQUEST_GET_MAX: {
        uint_fast32_t min_interval, max_interval;
        uint_fast8_t num_intervals = frm->uncompressed.bFrameIntervalType;
        max_interval = num_intervals ? frm->uncompressed.dwFrameInterval[num_intervals - 1]: frm->uncompressed.dwFrameInterval[1];
        min_interval = frm->uncompressed.dwFrameInterval[0];
        interval = max_interval;
        interval_ms = min_interval / 10000;
        break;
      }

      case VIDEO_REQUEST_GET_MIN: {
        uint_fast32_t min_interval, max_interval;
        uint_fast8_t num_intervals = frm->uncompressed.bFrameIntervalType;
        max_interval = num_intervals ? frm->uncompressed.dwFrameInterval[num_intervals - 1]: frm->uncompressed.dwFrameInterval[1];
        min_interval = frm->uncompressed.dwFrameInterval[0];
        interval = min_interval;
        interval_ms = max_interval / 10000;
        break;
      }

      case VIDEO_REQUEST_GET_DEF:
        interval = frm->uncompressed.dwDefaultFrameInterval;
        interval_ms = interval / 10000;
        break;

      case VIDEO_REQUEST_GET_RES: {
        uint_fast8_t num_intervals = frm->uncompressed.bFrameIntervalType;
        if (num_intervals) {
          interval = 0;
          interval_ms = 0;
        } else {
          interval = frm->uncompressed.dwFrameInterval[2];
          interval_ms = interval / 10000;
        }
        break;
      }

      default: return false;
    }
    param->dwFrameInterval = interval;
    if (0 == interval) {
      param->dwMaxPayloadTransferSize = 0;
    } else {
      uint_fast32_t frame_size = param->dwMaxVideoFrameSize;
      uint_fast32_t payload_size;
      if (0 == interval_ms) {
        payload_size = frame_size + 2;
      } else {
        payload_size = (frame_size + interval_ms - 1) / interval_ms + 2;
      }
      if (CFG_TUD_VIDEO_STREAMING_EP_BUFSIZE < payload_size) {
        payload_size = CFG_TUD_VIDEO_STREAMING_EP_BUFSIZE;
      }
      param->dwMaxPayloadTransferSize = payload_size;
    }
    return true;
  }
  return true;
}

/** Close current video control interface.
 *
 * @param[in,out] self     Video control interface context.
 * @param[in]     altnum   The target alternate setting number. */
static bool _close_vc_itf(uint8_t rhport, videod_interface_t *self)
{
  tusb_desc_vc_itf_t const *vc = _get_desc_vc(self);

  /* The next descriptor after the class-specific VC interface header descriptor. */
  void const *cur = (uint8_t const*)vc + vc->std.bLength + vc->ctl.bLength;

  /* The end of the video control interface descriptor. */
  void const *end = _end_of_control_descriptor(vc);
  if (vc->std.bNumEndpoints != 0) {
    /* Find the notification endpoint descriptor. */
    cur = _find_desc(cur, end, TUSB_DESC_ENDPOINT);
    TU_ASSERT(cur < end);
    tusb_desc_endpoint_t const *notif = (tusb_desc_endpoint_t const *)cur;
    usbd_edpt_close(rhport, notif->bEndpointAddress);
  }
  self->cur = 0;
  return true;
}

/** Set the alternate setting to own video control interface.
 *
 * @param[in,out] self     Video control interface context.
 * @param[in]     altnum   The target alternate setting number. */
static bool _open_vc_itf(uint8_t rhport, videod_interface_t *self, uint_fast8_t altnum)
{
  TU_LOG_DRV("    open VC %d\r\n", altnum);
  uint8_t const *beg = self->beg;
  uint8_t const *end = beg + self->len;

  /* The first descriptor is a video control interface descriptor. */
  uint8_t const *cur = _find_desc_itf(beg, end, _desc_itfnum(beg), altnum);
  TU_LOG_DRV("    cur %" PRId32 "\r\n", (int32_t) (cur - beg));
  TU_VERIFY(cur < end);

  tusb_desc_vc_itf_t const *vc = (tusb_desc_vc_itf_t const *)cur;
  TU_LOG_DRV("    bInCollection %d\r\n", vc->ctl.bInCollection);
  /* Support for up to 2 streaming interfaces only. */
  TU_ASSERT(vc->ctl.bInCollection <= CFG_TUD_VIDEO_STREAMING);

  /* Update to point the end of the video control interface descriptor. */
  end = _end_of_control_descriptor(cur);

  /* Advance to the next descriptor after the class-specific VC interface header descriptor. */
  cur += vc->std.bLength + vc->ctl.bLength;
  TU_LOG_DRV("    bNumEndpoints %d\r\n", vc->std.bNumEndpoints);
  /* Open the notification endpoint if it exist. */
  if (vc->std.bNumEndpoints != 0) {
    /* Support for 1 endpoint only. */
    TU_VERIFY(1 == vc->std.bNumEndpoints);
    /* Find the notification endpoint descriptor. */
    cur = _find_desc(cur, end, TUSB_DESC_ENDPOINT);
    TU_VERIFY(cur < end);
    tusb_desc_endpoint_t const *notif = (tusb_desc_endpoint_t const *)cur;
    /* Open the notification endpoint */
    TU_ASSERT(usbd_edpt_open(rhport, notif));
  }
  self->cur = (uint16_t) ((uint8_t const*)vc - beg);
  return true;
}

static bool _init_vs_configuration(videod_streaming_interface_t *stm) {
  /* initialize streaming settings */
  stm->state = VS_STATE_PROBING;
  stm->max_payload_transfer_size = 0;
  video_probe_and_commit_control_t *param = &stm->probe_commit_payload;
  tu_memclr(param, sizeof(*param));
  return _update_streaming_parameters(stm, param);
}

/** Set the alternate setting to own video streaming interface.
 *
 * @param[in,out] stm      Streaming interface context.
 * @param[in]     altnum   The target alternate setting number. */
static bool _open_vs_itf(uint8_t rhport, videod_streaming_interface_t *stm, uint_fast8_t altnum)
{
  uint_fast8_t i;
  TU_LOG_DRV("    reopen VS %d\r\n", altnum);
  uint8_t const *desc = _videod_itf[stm->index_vc].beg;

#ifndef TUP_DCD_EDPT_ISO_ALLOC
  /* Close endpoints of previous settings. */
  for (i = 0; i < TU_ARRAY_SIZE(stm->desc.ep); ++i) {
    uint_fast16_t ofs_ep = stm->desc.ep[i];
    if (!ofs_ep) break;
    tusb_desc_endpoint_t const *ep = (tusb_desc_endpoint_t const*)(desc + ofs_ep);
    /* Only ISO endpoints needs to be closed */
    if(ep->bmAttributes.xfer == TUSB_XFER_ISOCHRONOUS) {
      stm->desc.ep[i] = 0;
      usbd_edpt_close(rhport, ep->bEndpointAddress);
      TU_LOG_DRV("    close EP%02x\r\n", ep->bEndpointAddress);
    }
  }
#endif

  /* clear transfer management information */
  stm->buffer  = NULL;
  stm->bufsize = 0;
  stm->offset  = 0;

  /* Find a alternate interface */
  uint8_t const *beg = desc + stm->desc.beg;
  uint8_t const *end = desc + stm->desc.end;
  uint8_t const *cur = _find_desc_itf(beg, end, _desc_itfnum(beg), altnum);
  TU_VERIFY(cur < end);

  uint_fast8_t numeps = ((tusb_desc_interface_t const *)cur)->bNumEndpoints;
  TU_ASSERT(numeps <= TU_ARRAY_SIZE(stm->desc.ep));
  stm->desc.cur = (uint16_t)(cur - desc); /* Save the offset of the new settings */
  if (!altnum && (VS_STATE_COMMITTED != stm->state)) {
    TU_VERIFY(_init_vs_configuration(stm));
  }
  /* Open bulk or isochronous endpoints of the new settings. */
  for (i = 0, cur = tu_desc_next(cur); i < numeps; ++i, cur = tu_desc_next(cur)) {
    cur = _find_desc_ep(cur, end);
    TU_ASSERT(cur < end);
    tusb_desc_endpoint_t const *ep = (tusb_desc_endpoint_t const*)cur;
    uint_fast32_t max_size = stm->max_payload_transfer_size;
    if (altnum && (TUSB_XFER_ISOCHRONOUS == ep->bmAttributes.xfer)) {
      /* FS must be less than or equal to max packet size */
      TU_VERIFY (tu_edpt_packet_size(ep) >= max_size);
#ifdef TUP_DCD_EDPT_ISO_ALLOC
      usbd_edpt_iso_activate(rhport, ep);
#else
      TU_ASSERT(usbd_edpt_open(rhport, ep));
#endif
    } else {
      TU_VERIFY(TUSB_XFER_BULK == ep->bmAttributes.xfer);
      TU_ASSERT(usbd_edpt_open(rhport, ep));
    }
    stm->desc.ep[i] = (uint16_t) (cur - desc);
    TU_LOG_DRV("    open EP%02x\r\n", _desc_ep_addr(cur));
  }
  if (altnum != 0) {
    stm->state = VS_STATE_STREAMING;
  }
  TU_LOG_DRV("    done\r\n");
  return true;
}

/** Prepare the next packet payload. */
static uint_fast16_t _prepare_in_payload(videod_streaming_interface_t *stm, uint8_t* ep_buf) {
  uint_fast16_t remaining = stm->bufsize - stm->offset;
  uint_fast16_t hdr_len   = ep_buf[0];
  uint_fast16_t pkt_len   = stm->max_payload_transfer_size;
  if (hdr_len + remaining < pkt_len) {
    pkt_len = hdr_len + remaining;
  }
  TU_ASSERT(pkt_len >= hdr_len);
  uint_fast16_t data_len = pkt_len - hdr_len;
  if (stm->buffer) {
    memcpy(&ep_buf[hdr_len], stm->buffer + stm->offset, data_len);
  } else {
    tud_video_payload_request_t rqst = {
      .buf = &ep_buf[hdr_len],
      .length = data_len,
      .offset = stm->offset
    };
    tud_video_prepare_payload_cb(stm->index_vc, stm->index_vs, &rqst);
  }
  stm->offset += data_len;
  remaining -= data_len;
  if (!remaining) {
    tusb_video_payload_header_t *hdr = (tusb_video_payload_header_t*) ep_buf;
    hdr->EndOfFrame = 1;
  }
  return hdr_len + data_len;
}

/** Handle a standard request to the video control interface. */
static int handle_video_ctl_std_req(uint8_t rhport, uint8_t stage,
                                    tusb_control_request_t const *request,
                                    uint_fast8_t ctl_idx)
{
  TU_LOG_DRV("\r\n");
  switch (request->bRequest) {
    case TUSB_REQ_GET_INTERFACE:
      if (stage == CONTROL_STAGE_SETUP)
      {
        TU_VERIFY(1 == request->wLength, VIDEO_ERROR_UNKNOWN);
        tusb_desc_vc_itf_t const *vc = _get_desc_vc(&_videod_itf[ctl_idx]);
        TU_VERIFY(vc, VIDEO_ERROR_UNKNOWN);

        uint8_t alt_num = vc->std.bAlternateSetting;

        TU_VERIFY(tud_control_xfer(rhport, request, &alt_num, sizeof(alt_num)), VIDEO_ERROR_UNKNOWN);
      }
      return VIDEO_ERROR_NONE;

    case TUSB_REQ_SET_INTERFACE:
      if (stage == CONTROL_STAGE_SETUP)
      {
        TU_VERIFY(0 == request->wLength, VIDEO_ERROR_UNKNOWN);
        TU_VERIFY(_close_vc_itf(rhport, &_videod_itf[ctl_idx]), VIDEO_ERROR_UNKNOWN);
        TU_VERIFY(_open_vc_itf(rhport, &_videod_itf[ctl_idx], request->wValue), VIDEO_ERROR_UNKNOWN);
        tud_control_status(rhport, request);
      }
      return VIDEO_ERROR_NONE;

    default: /* Unknown/Unsupported request */
      TU_BREAKPOINT();
      return VIDEO_ERROR_INVALID_REQUEST;
  }
}

static int handle_video_ctl_cs_req(uint8_t rhport, uint8_t stage,
                                   tusb_control_request_t const *request,
                                   uint_fast8_t ctl_idx)
{
  videod_interface_t *self = &_videod_itf[ctl_idx];

  /* 4.2.1 Interface Control Request */
  uint8_t const ctrl_sel = TU_U16_HIGH(request->wValue);
  TU_LOG_DRV("%s_Control(%s)\r\n",  tu_str_video_vc_control_selector[ctrl_sel], tu_lookup_find(&tu_table_video_request, request->bRequest));

  switch (ctrl_sel) {
    case VIDEO_VC_CTL_VIDEO_POWER_MODE:
      switch (request->bRequest) {
        case VIDEO_REQUEST_SET_CUR:
          if (stage == CONTROL_STAGE_SETUP) {
            TU_VERIFY(1 == request->wLength, VIDEO_ERROR_UNKNOWN);
            TU_VERIFY(tud_control_xfer(rhport, request, &self->power_mode, sizeof(self->power_mode)), VIDEO_ERROR_UNKNOWN);
          } else if (stage == CONTROL_STAGE_DATA) {
            return tud_video_power_mode_cb(ctl_idx, self->power_mode);
          }
          return VIDEO_ERROR_NONE;

        case VIDEO_REQUEST_GET_CUR:
          if (stage == CONTROL_STAGE_SETUP) {
            TU_VERIFY(1 == request->wLength, VIDEO_ERROR_UNKNOWN);
            TU_VERIFY(tud_control_xfer(rhport, request, &self->power_mode, sizeof(self->power_mode)), VIDEO_ERROR_UNKNOWN);
          }
          return VIDEO_ERROR_NONE;

        case VIDEO_REQUEST_GET_INFO:
          if (stage == CONTROL_STAGE_SETUP) {
            TU_VERIFY(1 == request->wLength, VIDEO_ERROR_UNKNOWN);
            TU_VERIFY(tud_control_xfer(rhport, request, (uint8_t*)(uintptr_t) &_cap_get_set, sizeof(_cap_get_set)), VIDEO_ERROR_UNKNOWN);
          }
          return VIDEO_ERROR_NONE;

        default: break;
      }
      break;

    case VIDEO_VC_CTL_REQUEST_ERROR_CODE:
      switch (request->bRequest) {
        case VIDEO_REQUEST_GET_CUR:
          if (stage == CONTROL_STAGE_SETUP) {
            TU_VERIFY(tud_control_xfer(rhport, request, &self->error_code, sizeof(uint8_t)), VIDEO_ERROR_UNKNOWN);
          }
          return VIDEO_ERROR_NONE;

        case VIDEO_REQUEST_GET_INFO:
          if (stage == CONTROL_STAGE_SETUP) {
            TU_VERIFY(tud_control_xfer(rhport, request, (uint8_t*)(uintptr_t) &_cap_get, sizeof(_cap_get)), VIDEO_ERROR_UNKNOWN);
          }
          return VIDEO_ERROR_NONE;

        default: break;
      }
      break;

    default: break;
  }

  /* Unknown/Unsupported request */
  TU_BREAKPOINT();
  return VIDEO_ERROR_INVALID_REQUEST;
}

static int handle_video_ctl_req(uint8_t rhport, uint8_t stage,
                                tusb_control_request_t const *request,
                                uint_fast8_t ctl_idx)
{
  switch (request->bmRequestType_bit.type) {
    case TUSB_REQ_TYPE_STANDARD:
      return handle_video_ctl_std_req(rhport, stage, request, ctl_idx);

    case TUSB_REQ_TYPE_CLASS: {
      uint_fast8_t entity_id = TU_U16_HIGH(request->wIndex);
      if (0 == entity_id) {
        return handle_video_ctl_cs_req(rhport, stage, request, ctl_idx);
      } else {
        TU_VERIFY(_find_desc_entity(_get_desc_vc(&_videod_itf[ctl_idx]), entity_id), VIDEO_ERROR_INVALID_REQUEST);
        return VIDEO_ERROR_NONE;
      }
    }

    default:
      return VIDEO_ERROR_INVALID_REQUEST;
  }
}

static int handle_video_stm_std_req(uint8_t rhport, uint8_t stage,
                                    tusb_control_request_t const *request,
                                    uint_fast8_t stm_idx) {
  TU_LOG_DRV("\r\n");
  videod_streaming_interface_t *self = &_videod_streaming_itf[stm_idx];
  switch (request->bRequest) {
    case TUSB_REQ_GET_INTERFACE:
      if (stage == CONTROL_STAGE_SETUP) {
        TU_VERIFY(1 == request->wLength, VIDEO_ERROR_UNKNOWN);
        tusb_desc_vs_itf_t const *vs = _get_desc_vs(self);
        TU_VERIFY(vs, VIDEO_ERROR_UNKNOWN);
        uint8_t alt_num = vs->std.bAlternateSetting;

        TU_VERIFY(tud_control_xfer(rhport, request, &alt_num, sizeof(alt_num)), VIDEO_ERROR_UNKNOWN);
      }
      return VIDEO_ERROR_NONE;

    case TUSB_REQ_SET_INTERFACE:
      if (stage == CONTROL_STAGE_SETUP) {
        TU_VERIFY(_open_vs_itf(rhport, self, request->wValue), VIDEO_ERROR_UNKNOWN);
        tud_control_status(rhport, request);
      }
      return VIDEO_ERROR_NONE;

    default: /* Unknown/Unsupported request */
      TU_BREAKPOINT();
      return VIDEO_ERROR_INVALID_REQUEST;
  }
}

static int handle_video_stm_cs_req(uint8_t rhport, uint8_t stage,
                                   tusb_control_request_t const *request,
                                   uint_fast8_t stm_idx) {
  (void)rhport;
  videod_streaming_interface_t *stm = &_videod_streaming_itf[stm_idx];
  videod_streaming_epbuf_t *stm_epbuf = &_videod_streaming_epbuf[stm_idx];

  uint8_t const ctrl_sel = TU_U16_HIGH(request->wValue);
  TU_LOG_DRV("%s_Control(%s)\r\n", tu_str_video_vs_control_selector[ctrl_sel], tu_lookup_find(&tu_table_video_request, request->bRequest));

  /* 4.2.1 Interface Control Request */
  switch (ctrl_sel) {
    case VIDEO_VS_CTL_STREAM_ERROR_CODE:
      switch (request->bRequest) {
        case VIDEO_REQUEST_GET_CUR:
          if (stage == CONTROL_STAGE_SETUP) {
            /* TODO */
            TU_VERIFY(tud_control_xfer(rhport, request, &stm->error_code, sizeof(uint8_t)), VIDEO_ERROR_UNKNOWN);
          }
          return VIDEO_ERROR_NONE;

        case VIDEO_REQUEST_GET_INFO:
          if (stage == CONTROL_STAGE_SETUP) {
            TU_VERIFY(tud_control_xfer(rhport, request, (uint8_t*)(uintptr_t) &_cap_get, sizeof(_cap_get)), VIDEO_ERROR_UNKNOWN);
          }
          return VIDEO_ERROR_NONE;

        default: break;
      }
      break;

    case VIDEO_VS_CTL_PROBE:
      if (stm->state != VS_STATE_PROBING) {
        stm->state = VS_STATE_PROBING;
      }

      switch (request->bRequest) {
        case VIDEO_REQUEST_SET_CUR:
          if (stage == CONTROL_STAGE_SETUP) {
            TU_VERIFY(tud_control_xfer(rhport, request, &stm->probe_commit_payload, sizeof(video_probe_and_commit_control_t)),
                      VIDEO_ERROR_UNKNOWN);
          } else if (stage == CONTROL_STAGE_DATA) {
            TU_VERIFY(_update_streaming_parameters(stm, &stm->probe_commit_payload),
                      VIDEO_ERROR_INVALID_VALUE_WITHIN_RANGE);
          } else {
            // nothing to do
          }
          return VIDEO_ERROR_NONE;

        case VIDEO_REQUEST_GET_CUR:
          if (stage == CONTROL_STAGE_SETUP) {
            TU_VERIFY(request->wLength != 0, VIDEO_ERROR_UNKNOWN);
            TU_VERIFY(tud_control_xfer(rhport, request, &stm->probe_commit_payload, sizeof(video_probe_and_commit_control_t)), VIDEO_ERROR_UNKNOWN);
          }
          return VIDEO_ERROR_NONE;

        case VIDEO_REQUEST_GET_MIN:
        case VIDEO_REQUEST_GET_MAX:
        case VIDEO_REQUEST_GET_RES:
        case VIDEO_REQUEST_GET_DEF:
          if (stage == CONTROL_STAGE_SETUP) {
            TU_VERIFY(request->wLength != 0, VIDEO_ERROR_UNKNOWN);
            video_probe_and_commit_control_t tmp = stm->probe_commit_payload;
            TU_VERIFY(_negotiate_streaming_parameters(stm, request->bRequest, &tmp), VIDEO_ERROR_INVALID_VALUE_WITHIN_RANGE);
            TU_VERIFY(tud_control_xfer(rhport, request, &tmp, sizeof(tmp)), VIDEO_ERROR_UNKNOWN);
          }
          return VIDEO_ERROR_NONE;

        case VIDEO_REQUEST_GET_LEN:
          if (stage == CONTROL_STAGE_SETUP) {
            TU_VERIFY(2 == request->wLength, VIDEO_ERROR_UNKNOWN);
            uint16_t len = sizeof(video_probe_and_commit_control_t);
            TU_VERIFY(tud_control_xfer(rhport, request, (uint8_t*)&len, sizeof(len)), VIDEO_ERROR_UNKNOWN);
          }
          return VIDEO_ERROR_NONE;

        case VIDEO_REQUEST_GET_INFO:
          if (stage == CONTROL_STAGE_SETUP) {
            TU_VERIFY(1 == request->wLength, VIDEO_ERROR_UNKNOWN);
            TU_VERIFY(tud_control_xfer(rhport, request, (uint8_t*)(uintptr_t)&_cap_get_set, sizeof(_cap_get_set)), VIDEO_ERROR_UNKNOWN);
          }
          return VIDEO_ERROR_NONE;

        default: break;
      }
      break;

    case VIDEO_VS_CTL_COMMIT:
      switch (request->bRequest) {
        case VIDEO_REQUEST_SET_CUR:
          if (stage == CONTROL_STAGE_SETUP) {
            TU_VERIFY(tud_control_xfer(rhport, request, &stm->probe_commit_payload, sizeof(video_probe_and_commit_control_t)), VIDEO_ERROR_UNKNOWN);
          } else if (stage == CONTROL_STAGE_DATA) {
            video_probe_and_commit_control_t *param = &stm->probe_commit_payload;
            TU_VERIFY(_update_streaming_parameters(stm, param), VIDEO_ERROR_INVALID_VALUE_WITHIN_RANGE);
            /* Set the negotiated value */
            stm->max_payload_transfer_size = param->dwMaxPayloadTransferSize;
            int ret = tud_video_commit_cb(stm->index_vc, stm->index_vs, param);
            if (VIDEO_ERROR_NONE == ret) {
              stm->state   = VS_STATE_COMMITTED;
              stm->buffer  = NULL;
              stm->bufsize = 0;
              stm->offset  = 0;
              /* initialize payload header */
              tusb_video_payload_header_t *hdr = (tusb_video_payload_header_t*)stm_epbuf->buf;
              hdr->bHeaderLength = sizeof(*hdr);
              hdr->bmHeaderInfo  = 0;
            }
          } else {
            // nothing to do
          }
          return VIDEO_ERROR_NONE;

        case VIDEO_REQUEST_GET_CUR:
          if (stage == CONTROL_STAGE_SETUP) {
            TU_VERIFY(request->wLength != 0, VIDEO_ERROR_UNKNOWN);
            TU_VERIFY(tud_control_xfer(rhport, request, &stm->probe_commit_payload, sizeof(video_probe_and_commit_control_t)), VIDEO_ERROR_UNKNOWN);
          }
          return VIDEO_ERROR_NONE;

        case VIDEO_REQUEST_GET_LEN:
          if (stage == CONTROL_STAGE_SETUP) {
            TU_VERIFY(2 == request->wLength, VIDEO_ERROR_UNKNOWN);
            uint16_t len = sizeof(video_probe_and_commit_control_t);
            TU_VERIFY(tud_control_xfer(rhport, request, (uint8_t*)&len, sizeof(len)), VIDEO_ERROR_UNKNOWN);
          }
          return VIDEO_ERROR_NONE;

        case VIDEO_REQUEST_GET_INFO:
          if (stage == CONTROL_STAGE_SETUP) {
            TU_VERIFY(1 == request->wLength, VIDEO_ERROR_UNKNOWN);
            TU_VERIFY(tud_control_xfer(rhport, request, (uint8_t*)(uintptr_t) &_cap_get_set, sizeof(_cap_get_set)), VIDEO_ERROR_UNKNOWN);
          }
          return VIDEO_ERROR_NONE;

        default: break;
      }
      break;

    case VIDEO_VS_CTL_STILL_PROBE:
    case VIDEO_VS_CTL_STILL_COMMIT:
    case VIDEO_VS_CTL_STILL_IMAGE_TRIGGER:
    case VIDEO_VS_CTL_GENERATE_KEY_FRAME:
    case VIDEO_VS_CTL_UPDATE_FRAME_SEGMENT:
    case VIDEO_VS_CTL_SYNCH_DELAY_CONTROL:
      /* TODO */
      break;

    default: break;
  }

  /* Unknown/Unsupported request */
  TU_BREAKPOINT();
  return VIDEO_ERROR_INVALID_REQUEST;
}

static int handle_video_stm_req(uint8_t rhport, uint8_t stage,
                                tusb_control_request_t const *request,
                                uint_fast8_t stm_idx) {
  switch (request->bmRequestType_bit.type) {
    case TUSB_REQ_TYPE_STANDARD:
      return handle_video_stm_std_req(rhport, stage, request, stm_idx);

    case TUSB_REQ_TYPE_CLASS:
      if (0 != TU_U16_HIGH(request->wIndex)) {
        return VIDEO_ERROR_INVALID_REQUEST;
      }
      return handle_video_stm_cs_req(rhport, stage, request, stm_idx);

    default: return VIDEO_ERROR_INVALID_REQUEST;
  }
}

//--------------------------------------------------------------------+
// APPLICATION API
//--------------------------------------------------------------------+

bool tud_video_n_connected(uint_fast8_t ctl_idx) {
  TU_ASSERT(ctl_idx < CFG_TUD_VIDEO);
  videod_streaming_interface_t *stm = _get_instance_streaming(ctl_idx, 0);
  if (stm != NULL) {
    return true;
  }
  return false;
}

bool tud_video_n_streaming(uint_fast8_t ctl_idx, uint_fast8_t stm_idx)
{
  TU_ASSERT(ctl_idx < CFG_TUD_VIDEO);
  TU_ASSERT(stm_idx < CFG_TUD_VIDEO_STREAMING);
  videod_streaming_interface_t *stm = _get_instance_streaming(ctl_idx, stm_idx);
  if (NULL == stm || 0 == stm->desc.ep[0]) {
    return false;
  }
  if (stm->state == VS_STATE_PROBING) {
    return false;
  }

  #ifdef TUP_DCD_EDPT_ISO_ALLOC
  uint8_t const *desc = _videod_itf[stm->index_vc].beg;
  uint_fast16_t ofs_ep = stm->desc.ep[0];
  tusb_desc_endpoint_t const *ep = (tusb_desc_endpoint_t const*)(desc + ofs_ep);
  if (ep->bmAttributes.xfer == TUSB_XFER_ISOCHRONOUS) {
    if (stm->state == VS_STATE_COMMITTED) {
      return false;
    }
  }
#endif

  return true;
}

bool tud_video_n_frame_xfer(uint_fast8_t ctl_idx, uint_fast8_t stm_idx, void *buffer, size_t bufsize) {
  TU_ASSERT(ctl_idx < CFG_TUD_VIDEO);
  TU_ASSERT(stm_idx < CFG_TUD_VIDEO_STREAMING);

<<<<<<< HEAD
  if (!bufsize) return false;
  videod_streaming_interface_t *stm = _get_instance_streaming(ctl_idx, stm_idx);
  videod_streaming_epbuf_t *stm_epbuf = &_videod_streaming_epbuf[ctl_idx];

  if (!stm || !stm->desc.ep[0] || stm->bufsize) return false;
  if (stm->state == VS_STATE_PROBING) return false;
=======
  if (NULL == buffer || 0 == bufsize) {
    return false;
  }
  videod_streaming_interface_t *stm = _get_instance_streaming(ctl_idx, stm_idx);
  videod_streaming_epbuf_t *stm_epbuf = &_videod_streaming_epbuf[ctl_idx];

  if (NULL == stm || 0 == stm->desc.ep[0] || stm->buffer) {
    return false;
  }
  if (stm->state == VS_STATE_PROBING) {
    return false;
  }
>>>>>>> fc5415bf

  /* Find EP address */
  uint8_t const *desc = _videod_itf[stm->index_vc].beg;
  uint8_t ep_addr = 0;
  for (uint_fast8_t i = 0; i < CFG_TUD_VIDEO_STREAMING; ++i) {
    uint_fast16_t ofs_ep = stm->desc.ep[i];
    if (0 == ofs_ep) {
      continue;
    }
    ep_addr = _desc_ep_addr(desc + ofs_ep);
    break;
  }
  if (0 == ep_addr) {
    return false;
  }

  TU_VERIFY(usbd_edpt_claim(0, ep_addr));
  /* update the packet header */
  tusb_video_payload_header_t *hdr = (tusb_video_payload_header_t*)stm_epbuf->buf;
  hdr->FrameID   ^= 1;
  hdr->EndOfFrame = 0;
  /* update the packet data */
  stm->buffer     = (uint8_t*)buffer;
  stm->bufsize    = bufsize;
  uint_fast16_t pkt_len = _prepare_in_payload(stm, stm_epbuf->buf);
  TU_ASSERT( usbd_edpt_xfer(0, ep_addr, stm_epbuf->buf, (uint16_t) pkt_len), 0);
  return true;
}

//--------------------------------------------------------------------+
// USBD Driver API
//--------------------------------------------------------------------+
void videod_init(void) {
  for (uint_fast8_t i = 0; i < CFG_TUD_VIDEO; ++i) {
    videod_interface_t* ctl = &_videod_itf[i];
    tu_memclr(ctl, sizeof(*ctl));
  }
  for (uint_fast8_t i = 0; i < CFG_TUD_VIDEO_STREAMING; ++i) {
    videod_streaming_interface_t *stm = &_videod_streaming_itf[i];
    tu_memclr(stm, sizeof(videod_streaming_interface_t));
  }
}

bool videod_deinit(void) {
  return true;
}

void videod_reset(uint8_t rhport) {
  (void) rhport;
  for (uint_fast8_t i = 0; i < CFG_TUD_VIDEO; ++i) {
    videod_interface_t* ctl = &_videod_itf[i];
    tu_memclr(ctl, sizeof(*ctl));
  }
  for (uint_fast8_t i = 0; i < CFG_TUD_VIDEO_STREAMING; ++i) {
    videod_streaming_interface_t *stm = &_videod_streaming_itf[i];
    tu_memclr(stm, sizeof(videod_streaming_interface_t));
  }
}

uint16_t videod_open(uint8_t rhport, tusb_desc_interface_t const * itf_desc, uint16_t max_len) {
  TU_VERIFY((TUSB_CLASS_VIDEO       == itf_desc->bInterfaceClass) &&
            (VIDEO_SUBCLASS_CONTROL == itf_desc->bInterfaceSubClass) &&
            (VIDEO_ITF_PROTOCOL_15  == itf_desc->bInterfaceProtocol), 0);

  /* Find available interface */
  videod_interface_t *self = NULL;
  uint8_t ctl_idx;
  for (ctl_idx = 0; ctl_idx < CFG_TUD_VIDEO; ++ctl_idx) {
    if (NULL != _videod_itf[ctl_idx].beg) {
      continue;
    }
    self = &_videod_itf[ctl_idx];
    break;
  }
  TU_ASSERT(ctl_idx < CFG_TUD_VIDEO, 0);

  uint8_t const *end = (uint8_t const*)itf_desc + max_len;
  self->beg = (uint8_t const*) itf_desc;
  self->len = max_len;

  /*------------- Video Control Interface -------------*/
  TU_VERIFY(_open_vc_itf(rhport, self, 0), 0);
  tusb_desc_vc_itf_t const *vc = _get_desc_vc(self);
  uint_fast8_t bInCollection   = vc->ctl.bInCollection;

  /* Find the end of the video interface descriptor */
  void const *cur = _next_desc_itf(itf_desc, end);
  for (uint8_t stm_idx = 0; stm_idx < bInCollection; ++stm_idx) {
    videod_streaming_interface_t *stm = NULL;
    /* find free streaming interface handle */
    for (uint8_t i = 0; i < CFG_TUD_VIDEO_STREAMING; ++i) {
      if (0 != _videod_streaming_itf[i].desc.beg) {
        continue;
      }
      stm = &_videod_streaming_itf[i];
      self->stm[stm_idx] = i;
      break;
    }
    TU_ASSERT(stm, 0);
    stm->index_vc = ctl_idx;
    stm->index_vs = stm_idx;
    stm->desc.beg = (uint16_t) ((uintptr_t)cur - (uintptr_t)itf_desc);
    cur = _next_desc_itf(cur, end);
    stm->desc.end = (uint16_t) ((uintptr_t)cur - (uintptr_t)itf_desc);
    stm->state = VS_STATE_PROBING;
#ifdef TUP_DCD_EDPT_ISO_ALLOC
    /* Allocate ISO endpoints */
    uint16_t ep_size = 0;
    uint8_t ep_addr = 0;
    uint8_t const *p_desc = (uint8_t const*)itf_desc + stm->desc.beg;
    uint8_t const *p_desc_end = (uint8_t const*)itf_desc + stm->desc.end;
    while (p_desc < p_desc_end) {
      if (tu_desc_type(p_desc) == TUSB_DESC_ENDPOINT) {
        tusb_desc_endpoint_t const *desc_ep = (tusb_desc_endpoint_t const *) p_desc;
        if (desc_ep->bmAttributes.xfer == TUSB_XFER_ISOCHRONOUS) {
              ep_addr = desc_ep->bEndpointAddress;
              ep_size = TU_MAX(tu_edpt_packet_size(desc_ep), ep_size);
        }
      }
      p_desc = tu_desc_next(p_desc);
    }
    if(ep_addr > 0 && ep_size > 0) {
      usbd_edpt_iso_alloc(rhport, ep_addr, ep_size);
    }
#endif
    if (0 == stm_idx && 1 == bInCollection) {
      /* If there is only one streaming interface and no alternate settings,
       * host may not issue set_interface so open the streaming interface here. */
      uint8_t const *sbeg = (uint8_t const*)itf_desc + stm->desc.beg;
      uint8_t const *send = (uint8_t const*)itf_desc + stm->desc.end;
      if (send == _find_desc_itf(sbeg, send, _desc_itfnum(sbeg), 1)) {
        TU_VERIFY(_open_vs_itf(rhport, stm, 0), 0);
      }
    }
  }
  self->len = (uint16_t) ((uintptr_t)cur - (uintptr_t)itf_desc);
  return (uint16_t) ((uintptr_t)cur - (uintptr_t)itf_desc);
}

// Invoked when a control transfer occurred on an interface of this class
// Driver response accordingly to the request and the transfer stage (setup/data/ack)
// return false to stall control endpoint (e.g unsupported request)
bool videod_control_xfer_cb(uint8_t rhport, uint8_t stage, tusb_control_request_t const * request) {
  int err;
  TU_VERIFY(request->bmRequestType_bit.recipient == TUSB_REQ_RCPT_INTERFACE);
  uint_fast8_t itfnum = tu_u16_low(request->wIndex);
  /* Identify which control interface to use */
  uint_fast8_t itf;
  for (itf = 0; itf < CFG_TUD_VIDEO; ++itf) {
    void const *desc = _videod_itf[itf].beg;
    if (!desc) {
      continue;
    }
    if (itfnum == _desc_itfnum(desc)) {
      break;
    }
  }

  if (itf < CFG_TUD_VIDEO) {
    TU_LOG_DRV("  VC[%d]: ", itf);
    err = handle_video_ctl_req(rhport, stage, request, itf);
    _videod_itf[itf].error_code = (uint8_t)err;
    if (0 != err) {
      return false;
    }
    return true;
  }

  /* Identify which streaming interface to use */
  for (itf = 0; itf < CFG_TUD_VIDEO_STREAMING; ++itf) {
    videod_streaming_interface_t *stm = &_videod_streaming_itf[itf];
    if (0 == stm->desc.beg) {
      continue;
    }
    uint8_t const *desc = _videod_itf[stm->index_vc].beg;
    if (itfnum == _desc_itfnum(desc + stm->desc.beg)) {
      break;
    }
  }

  if (itf < CFG_TUD_VIDEO_STREAMING) {
    TU_LOG_DRV("  VS[%d]: ", itf);
    err = handle_video_stm_req(rhport, stage, request, itf);
    _videod_streaming_itf[itf].error_code = (uint8_t)err;
    if (err != 0) {
      return false;
    }
    return true;
  }
  return false;
}

bool videod_xfer_cb(uint8_t rhport, uint8_t ep_addr, xfer_result_t result, uint32_t xferred_bytes) {
  (void)result; (void)xferred_bytes;

  /* find streaming handle */
  uint_fast8_t itf;
  videod_interface_t *ctl;
  videod_streaming_interface_t *stm;
  for (itf = 0; itf < CFG_TUD_VIDEO_STREAMING; ++itf) {
    stm = &_videod_streaming_itf[itf];
    uint_fast16_t const ep_ofs = stm->desc.ep[0];
    if (0 == ep_ofs) {
      continue;
    }
    ctl = &_videod_itf[stm->index_vc];
    uint8_t const *desc = ctl->beg;
    if (ep_addr == _desc_ep_addr(desc + ep_ofs)) {
      break;
    }
  }
  TU_ASSERT(itf < CFG_TUD_VIDEO_STREAMING);
  videod_streaming_epbuf_t *stm_epbuf = &_videod_streaming_epbuf[itf];

  if (stm->offset < stm->bufsize) {
    /* Claim the endpoint */
    TU_VERIFY(usbd_edpt_claim(rhport, ep_addr), 0);
    uint_fast16_t pkt_len = _prepare_in_payload(stm, stm_epbuf->buf);
    TU_ASSERT(usbd_edpt_xfer(rhport, ep_addr, stm_epbuf->buf, (uint16_t) pkt_len), 0);
  } else {
    stm->buffer  = NULL;
    stm->bufsize = 0;
    stm->offset  = 0;
    tud_video_frame_xfer_complete_cb(stm->index_vc, stm->index_vs);
  }
  return true;
}

#endif<|MERGE_RESOLUTION|>--- conflicted
+++ resolved
@@ -1270,27 +1270,19 @@
   TU_ASSERT(ctl_idx < CFG_TUD_VIDEO);
   TU_ASSERT(stm_idx < CFG_TUD_VIDEO_STREAMING);
 
-<<<<<<< HEAD
-  if (!bufsize) return false;
+  if (0 == bufsize) {
+    return false;
+  }
+
   videod_streaming_interface_t *stm = _get_instance_streaming(ctl_idx, stm_idx);
   videod_streaming_epbuf_t *stm_epbuf = &_videod_streaming_epbuf[ctl_idx];
 
-  if (!stm || !stm->desc.ep[0] || stm->bufsize) return false;
-  if (stm->state == VS_STATE_PROBING) return false;
-=======
-  if (NULL == buffer || 0 == bufsize) {
-    return false;
-  }
-  videod_streaming_interface_t *stm = _get_instance_streaming(ctl_idx, stm_idx);
-  videod_streaming_epbuf_t *stm_epbuf = &_videod_streaming_epbuf[ctl_idx];
-
-  if (NULL == stm || 0 == stm->desc.ep[0] || stm->buffer) {
+  if (NULL == stm || 0 == stm->desc.ep[0] || stm->bufsize) {
     return false;
   }
   if (stm->state == VS_STATE_PROBING) {
     return false;
   }
->>>>>>> fc5415bf
 
   /* Find EP address */
   uint8_t const *desc = _videod_itf[stm->index_vc].beg;
