/*
 * The MIT License (MIT)
 *
 * Copyright (c) 2021 Koji KITAYAMA
 * Copyright (c) 2019 Ha Thach (tinyusb.org)
 *
 * Permission is hereby granted, free of charge, to any person obtaining a copy
 * of this software and associated documentation files (the "Software"), to deal
 * in the Software without restriction, including without limitation the rights
 * to use, copy, modify, merge, publish, distribute, sublicense, and/or sell
 * copies of the Software, and to permit persons to whom the Software is
 * furnished to do so, subject to the following conditions:
 *
 * The above copyright notice and this permission notice shall be included in
 * all copies or substantial portions of the Software.
 *
 * THE SOFTWARE IS PROVIDED "AS IS", WITHOUT WARRANTY OF ANY KIND, EXPRESS OR
 * IMPLIED, INCLUDING BUT NOT LIMITED TO THE WARRANTIES OF MERCHANTABILITY,
 * FITNESS FOR A PARTICULAR PURPOSE AND NONINFRINGEMENT. IN NO EVENT SHALL THE
 * AUTHORS OR COPYRIGHT HOLDERS BE LIABLE FOR ANY CLAIM, DAMAGES OR OTHER
 * LIABILITY, WHETHER IN AN ACTION OF CONTRACT, TORT OR OTHERWISE, ARISING FROM,
 * OUT OF OR IN CONNECTION WITH THE SOFTWARE OR THE USE OR OTHER DEALINGS IN
 * THE SOFTWARE.
 *
 * This file is part of the TinyUSB stack.
 */

#include "tusb_option.h"

#if (CFG_TUD_ENABLED && CFG_TUD_VIDEO && CFG_TUD_VIDEO_STREAMING)

#include "device/usbd.h"
#include "device/usbd_pvt.h"

#include "video_device.h"

// Level where CFG_TUSB_DEBUG must be at least for this driver is logged
#ifndef CFG_TUD_VIDEO_LOG_LEVEL
  #define CFG_TUD_VIDEO_LOG_LEVEL   CFG_TUD_LOG_LEVEL
#endif

#define TU_LOG_DRV(...)   TU_LOG(CFG_TUD_VIDEO_LOG_LEVEL, __VA_ARGS__)

//--------------------------------------------------------------------+
// MACRO CONSTANT TYPEDEF
//--------------------------------------------------------------------+
#define VS_STATE_PROBING      0     /* Configuration in progress */
#define VS_STATE_COMMITTED    1     /* Ready for streaming or Streaming via bulk endpoint */
#define VS_STATE_STREAMING    2     /* Streaming via isochronous endpoint */

typedef struct {
  tusb_desc_interface_t            std;
  tusb_desc_video_control_header_t ctl;
} tusb_desc_vc_itf_t;

typedef struct {
  tusb_desc_interface_t            std;
  tusb_desc_video_streaming_inout_header_t stm;
} tusb_desc_vs_itf_t;

typedef union {
  tusb_desc_video_control_header_t ctl;
  tusb_desc_video_streaming_inout_header_t stm;
} tusb_desc_video_itf_hdr_t;

typedef struct TU_ATTR_PACKED {
  uint8_t bLength;
  uint8_t bDescriptorType;
  uint8_t bDescriptorSubtype;
  uint8_t bEntityId;
} tusb_desc_cs_video_entity_itf_t;

typedef union {
  struct TU_ATTR_PACKED {
    uint8_t bLength;
    uint8_t bDescriptorType;
    uint8_t bDescriptorSubType;
    uint8_t bFormatIndex;
    uint8_t bNumFrameDescriptors;
  };
  tusb_desc_video_format_uncompressed_t uncompressed;
  tusb_desc_video_format_mjpeg_t        mjpeg;
  tusb_desc_video_format_framebased_t  frame_based;
} tusb_desc_cs_video_fmt_t;

typedef union {
  struct TU_ATTR_PACKED {
    uint8_t  bLength;
    uint8_t  bDescriptorType;
    uint8_t  bDescriptorSubType;
    uint8_t  bFrameIndex;
    uint8_t  bmCapabilities;
    uint16_t wWidth;
    uint16_t wHeight;
  };
  tusb_desc_video_frame_uncompressed_t uncompressed;
  tusb_desc_video_frame_mjpeg_t        mjpeg;
  tusb_desc_video_frame_framebased_t  frame_based;
} tusb_desc_cs_video_frm_t;

/* video streaming interface */
typedef struct TU_ATTR_PACKED {
  uint8_t index_vc;  /* index of bound video control interface */
  uint8_t index_vs;  /* index from the video control interface */
  struct {
    uint16_t beg;    /* Offset of the beginning of video streaming interface descriptor */
    uint16_t end;    /* Offset of the end of video streaming interface descriptor */
    uint16_t cur;    /* Offset of the current settings */
    uint16_t ep[2];  /* Offset of endpoint descriptors. 0: streaming, 1: still capture */
  } desc;
  uint8_t *buffer;   /* frame buffer. assume linear buffer. no support for stride access */
  uint32_t bufsize;  /* frame buffer size */
  uint32_t offset;   /* offset for the next payload transfer */
  uint32_t max_payload_transfer_size;
  uint8_t  error_code;/* error code */
  uint8_t  state;    /* 0:probing 1:committed 2:streaming */

  video_probe_and_commit_control_t probe_commit_payload; /* Probe and Commit control */
} videod_streaming_interface_t;

typedef struct {
  TUD_EPBUF_DEF(buf, CFG_TUD_VIDEO_STREAMING_EP_BUFSIZE);
} videod_streaming_epbuf_t;

/* video control interface */
typedef struct TU_ATTR_PACKED {
  const uint8_t*beg;                     /* The head of the first video control interface descriptor */
  uint16_t len;                          /* Byte length of the descriptors */
  uint16_t cur;                          /* offset for current video control interface */
  uint8_t  stm[CFG_TUD_VIDEO_STREAMING]; /* Indices of streaming interface */
  uint8_t  error_code;                   /* error code */
  uint8_t  power_mode;
} videod_interface_t;

//--------------------------------------------------------------------+
// INTERNAL OBJECT & FUNCTION DECLARATION
//--------------------------------------------------------------------+
static videod_interface_t _videod_itf[CFG_TUD_VIDEO];

static videod_streaming_interface_t _videod_streaming_itf[CFG_TUD_VIDEO_STREAMING];
CFG_TUD_MEM_SECTION static videod_streaming_epbuf_t _videod_streaming_epbuf[CFG_TUD_VIDEO_STREAMING];

static uint8_t const _cap_get     = 0x1u; /* support for GET */
static uint8_t const _cap_get_set = 0x3u; /* support for GET and SET */

//--------------------------------------------------------------------+
// Debug
//--------------------------------------------------------------------+
#if CFG_TUSB_DEBUG >= CFG_TUD_VIDEO_LOG_LEVEL

static tu_lookup_entry_t const tu_lookup_video_request[] = {
    {.key = VIDEO_REQUEST_UNDEFINED, .data = "Undefined"},
    {.key = VIDEO_REQUEST_SET_CUR, .data = "SetCur"},
    {.key = VIDEO_REQUEST_SET_CUR_ALL, .data = "SetCurAll"},
    {.key = VIDEO_REQUEST_GET_CUR, .data = "GetCur"},
    {.key = VIDEO_REQUEST_GET_MIN, .data = "GetMin"},
    {.key = VIDEO_REQUEST_GET_MAX, .data = "GetMax"},
    {.key = VIDEO_REQUEST_GET_RES, .data = "GetRes"},
    {.key = VIDEO_REQUEST_GET_LEN, .data = "GetLen"},
    {.key = VIDEO_REQUEST_GET_INFO, .data = "GetInfo"},
    {.key = VIDEO_REQUEST_GET_DEF, .data = "GetDef"},
    {.key = VIDEO_REQUEST_GET_CUR_ALL, .data = "GetCurAll"},
    {.key = VIDEO_REQUEST_GET_MIN_ALL, .data = "GetMinAll"},
    {.key = VIDEO_REQUEST_GET_MAX_ALL, .data = "GetMaxAll"},
    {.key = VIDEO_REQUEST_GET_RES_ALL, .data = "GetResAll"},
    {.key = VIDEO_REQUEST_GET_DEF_ALL, .data = "GetDefAll"},
};

static tu_lookup_table_t const tu_table_video_request = {
    .count = TU_ARRAY_SIZE(tu_lookup_video_request),
    .items = tu_lookup_video_request
};

static char const* const tu_str_video_vc_control_selector[] = {
    "Undefined",
    "Video Power Mode",
    "Request Error Code",
};

static char const* const tu_str_video_vs_control_selector[] = {
    "Undefined",
    "Probe",
    "Commit",
    "Still Probe",
    "Still Commit",
    "Still Image Trigger",
    "Stream Error Code",
    "Generate Key Frame",
    "Update Frame Segment",
    "Sync Delay",
};

#endif

//--------------------------------------------------------------------+
// Weak stubs: invoked if no strong implementation is available
//--------------------------------------------------------------------+
TU_ATTR_WEAK void tud_video_frame_xfer_complete_cb(uint_fast8_t ctl_idx, uint_fast8_t stm_idx) {
  (void) ctl_idx;
  (void) stm_idx;
}

TU_ATTR_WEAK int tud_video_power_mode_cb(uint_fast8_t ctl_idx, uint8_t power_mod) {
  (void) ctl_idx;
  (void) power_mod;
  return VIDEO_ERROR_NONE;
}

TU_ATTR_WEAK int tud_video_commit_cb(uint_fast8_t ctl_idx, uint_fast8_t stm_idx,
                                    video_probe_and_commit_control_t const *parameters) {
  (void) ctl_idx;
  (void) stm_idx;
  (void) parameters;
  return VIDEO_ERROR_NONE;
}

//--------------------------------------------------------------------+
//
//--------------------------------------------------------------------+

/** Get interface number from the interface descriptor
 *
 * @param[in] desc    interface descriptor
 *
 * @return bInterfaceNumber */
static inline uint8_t _desc_itfnum(void const *desc) {
  return ((uint8_t const*)desc)[2];
}

/** Get endpoint address from the endpoint descriptor
 *
 * @param[in] desc    endpoint descriptor
 *
 * @return bEndpointAddress */
static inline uint8_t _desc_ep_addr(void const *desc) {
  return ((uint8_t const*)desc)[2];
}

/** Get instance of streaming interface
 *
 * @param[in] ctl_idx    instance number of video control
 * @param[in] stm_idx    index number of streaming interface
 *
 * @return instance */
static videod_streaming_interface_t* _get_instance_streaming(uint_fast8_t ctl_idx, uint_fast8_t stm_idx) {
  videod_interface_t *ctl = &_videod_itf[ctl_idx];
  if (!ctl->beg) {
    return NULL;
  }
  videod_streaming_interface_t *stm = &_videod_streaming_itf[ctl->stm[stm_idx]];
  if (!stm->desc.beg) {
    return NULL;
  }
  return stm;
}

static tusb_desc_vc_itf_t const* _get_desc_vc(videod_interface_t const *self) {
  return (tusb_desc_vc_itf_t const *)(self->beg + self->cur);
}

static tusb_desc_vs_itf_t const* _get_desc_vs(videod_streaming_interface_t const *self) {
  if (!self->desc.cur) {
    return NULL;
  }
  uint8_t const *desc = _videod_itf[self->index_vc].beg;
  return (tusb_desc_vs_itf_t const*)(desc + self->desc.cur);
}

/** Find the first descriptor of a given type
 *
 * @param[in] beg        The head of descriptor byte array.
 * @param[in] end        The tail of descriptor byte array.
 * @param[in] desc_type  The target descriptor type.
 *
 * @return The pointer for interface descriptor.
 * @retval end   did not found interface descriptor */
static void const* _find_desc(void const *beg, void const *end, uint_fast8_t desc_type) {
  void const *cur = beg;
  while ((cur < end) && (desc_type != tu_desc_type(cur))) {
    cur = tu_desc_next(cur);
  }
  return cur;
}

/** Find the first descriptor of two given types
 *
 * @param[in] beg        The head of descriptor byte array.
 * @param[in] end        The tail of descriptor byte array.
 * @param[in] desc_type_0 The first target descriptor type.
 * @param[in] desc_type_1 The second target descriptor type.
 *
 * @return The pointer for interface descriptor.
 * @retval end   did not found interface descriptor */
static void const* _find_desc_2_type(void const *beg, void const *end, uint_fast8_t desc_type_0, uint_fast8_t desc_type_1)
{
  void const *cur = beg;
  while ((cur < end) && (desc_type_0 != tu_desc_type(cur)) && (desc_type_1 != tu_desc_type(cur))) {
    cur = tu_desc_next(cur);
  }
  return cur;
}

/** Find the first descriptor specified by the arguments
 *
 * @param[in] beg        The head of descriptor byte array.
 * @param[in] end        The tail of descriptor byte array.
 * @param[in] desc_type  The target descriptor type
 * @param[in] element_0  The target element following the desc_type
 * @param[in] element_1  The target element following the element_0
 *
 * @return The pointer for interface descriptor.
 * @retval end   did not found interface descriptor */
static void const* _find_desc_3(void const *beg, void const *end,
                                uint_fast8_t desc_type,
                                uint_fast8_t element_0,
                                uint_fast8_t element_1) {
  for (void const *cur = beg; cur < end; cur = _find_desc(cur, end, desc_type)) {
    uint8_t const *p = (uint8_t const *)cur;
    if ((p[2] == element_0) && (p[3] == element_1)) {
      return cur;
    }
    cur = tu_desc_next(cur);
  }
  return end;
}

/** Return the next interface descriptor which has another interface number.
 *  If there are multiple VC interfaces, there will be an IAD descriptor before
 *  the next interface descriptor. Check both the IAD descriptor and the interface
 *  descriptor.
 *  3.1 Descriptor Layout Overview
 *
 * @param[in] beg     The head of descriptor byte array.
 * @param[in] end     The tail of descriptor byte array.
 *
 * @return The pointer for interface descriptor.
 * @retval end   did not found interface descriptor */
static void const* _next_desc_itf(void const *beg, void const *end) {
  void const *cur = beg;
  uint_fast8_t itfnum = ((tusb_desc_interface_t const*)cur)->bInterfaceNumber;
  while ((cur < end) &&
         (itfnum == ((tusb_desc_interface_t const*)cur)->bInterfaceNumber)) {
    cur = _find_desc_2_type(tu_desc_next(cur), end, TUSB_DESC_INTERFACE, TUSB_DESC_INTERFACE_ASSOCIATION);
  }
  return cur;
}

/** Find the first interface descriptor with the specified interface number and alternate setting number.
 *
 * @param[in] beg     The head of descriptor byte array.
 * @param[in] end     The tail of descriptor byte array.
 * @param[in] itfnum  The target interface number.
 * @param[in] altnum  The target alternate setting number.
 *
 * @return The pointer for interface descriptor.
 * @retval end   did not found interface descriptor */
static inline uint8_t const* _find_desc_itf(void const *beg, void const *end, uint_fast8_t itfnum, uint_fast8_t altnum)
{
  return (uint8_t const*) _find_desc_3(beg, end, TUSB_DESC_INTERFACE, itfnum, altnum);
}

/** Find the first endpoint descriptor belonging to the current interface descriptor.
 *
 * The search range is from `beg` to `end` or the next interface descriptor.
 *
 * @param[in] beg     The head of descriptor byte array.
 * @param[in] end     The tail of descriptor byte array.
 *
 * @return The pointer for endpoint descriptor.
 * @retval end   did not found endpoint descriptor */
static void const* _find_desc_ep(void const *beg, void const *end)
{
  for (void const *cur = beg; cur < end; cur = tu_desc_next(cur)) {
    uint_fast8_t desc_type = tu_desc_type(cur);
    if (TUSB_DESC_ENDPOINT == desc_type) {
      return cur;
    }
    if (TUSB_DESC_INTERFACE == desc_type) {
      break;
    }
  }
  return end;
}

/** Return the end of the video control descriptor. */
static inline void const* _end_of_control_descriptor(void const *desc)
{
  tusb_desc_vc_itf_t const *vc = (tusb_desc_vc_itf_t const *)desc;
  return ((uint8_t const*) desc) + vc->std.bLength + tu_le16toh(vc->ctl.wTotalLength);
}

/** Find the first entity descriptor with the entity ID
 *  specified by the argument belonging to the current video control descriptor.
 *
 * @param[in] desc      The video control interface descriptor.
 * @param[in] entityid  The target entity id.
 *
 * @return The pointer for interface descriptor.
 * @retval end   did not found interface descriptor */
static void const* _find_desc_entity(void const *desc, uint_fast8_t entityid)
{
  void const *end = _end_of_control_descriptor(desc);
  for (void const *cur = desc; cur < end; cur = _find_desc(cur, end, TUSB_DESC_CS_INTERFACE)) {
    tusb_desc_cs_video_entity_itf_t const *itf = (tusb_desc_cs_video_entity_itf_t const *)cur;
    if ((VIDEO_CS_ITF_VC_INPUT_TERMINAL  <= itf->bDescriptorSubtype
         && itf->bDescriptorSubtype < VIDEO_CS_ITF_VC_MAX)
        && itf->bEntityId == entityid) {
      return itf;
    }
    cur = tu_desc_next(cur);
  }
  return end;
}

/** Return the end of the video streaming descriptor. */
static inline void const* _end_of_streaming_descriptor(void const *desc)
{
  tusb_desc_vs_itf_t const *vs = (tusb_desc_vs_itf_t const *)desc;
  return ((uint8_t const*) desc) + vs->std.bLength + tu_le16toh(vs->stm.wTotalLength);
}

/** Find the first format descriptor with the specified format number. */
static inline void const *_find_desc_format(void const *beg, void const *end, uint_fast8_t fmtnum)
{
  for (void const *cur = beg; cur < end; cur = _find_desc(cur, end, TUSB_DESC_CS_INTERFACE)) {
    uint8_t const *p = (uint8_t const *)cur;
    uint_fast8_t fmt = p[2];
    if ((fmt == VIDEO_CS_ITF_VS_FORMAT_UNCOMPRESSED ||
         fmt == VIDEO_CS_ITF_VS_FORMAT_MJPEG ||
         fmt == VIDEO_CS_ITF_VS_FORMAT_DV ||
         fmt == VIDEO_CS_ITF_VS_FORMAT_FRAME_BASED) &&
        fmtnum == p[3]) {
      return cur;
    }
    cur = tu_desc_next(cur);
  }
  return end;
}

/** Find the first frame descriptor with the specified format number. */
static inline void const *_find_desc_frame(void const *beg, void const *end, uint_fast8_t frmnum)
{
  for (void const *cur = beg; cur < end; cur = _find_desc(cur, end, TUSB_DESC_CS_INTERFACE)) {
    uint8_t const *p = (uint8_t const *)cur;
    uint_fast8_t frm = p[2];
    if ((frm == VIDEO_CS_ITF_VS_FRAME_UNCOMPRESSED ||
         frm == VIDEO_CS_ITF_VS_FRAME_MJPEG ||
         frm == VIDEO_CS_ITF_VS_FRAME_FRAME_BASED) &&
        frmnum == p[3]) {
      return cur;
    }
    cur = tu_desc_next(cur);
  }
  return end;
}

/** Set uniquely determined values to variables that have not been set
 *
 * @param[in,out] param       Target */
static bool _update_streaming_parameters(videod_streaming_interface_t const *stm,
                                         video_probe_and_commit_control_t *param)
{
  tusb_desc_vs_itf_t const *vs = _get_desc_vs(stm);
  uint_fast8_t fmtnum = param->bFormatIndex;
  TU_ASSERT(vs && fmtnum <= vs->stm.bNumFormats);
  if (0 == fmtnum) {
    if (1 < vs->stm.bNumFormats) {
      return true; /* Need to negotiate all variables. */
    }
    fmtnum = 1;
    param->bFormatIndex = 1;
  }

  /* Set the parameters determined by the format  */
  param->wKeyFrameRate    = 1;
  param->wPFrameRate      = 0;
  param->wCompWindowSize  = 1; /* GOP size? */
  param->wDelay           = 0; /* milliseconds */
  param->dwClockFrequency = 27000000; /* same as MPEG-2 system time clock  */
  param->bmFramingInfo    = 0x3; /* enables FrameID and EndOfFrame */
  param->bPreferedVersion = 1;
  param->bMinVersion      = 1;
  param->bMaxVersion      = 1;
  param->bUsage           = 0;
  param->bBitDepthLuma    = 8;

  void const *end = _end_of_streaming_descriptor(vs);
  tusb_desc_cs_video_fmt_t const *fmt = _find_desc_format(tu_desc_next(vs), end, fmtnum);
  TU_ASSERT(fmt != end);

  switch (fmt->bDescriptorSubType) {
    case VIDEO_CS_ITF_VS_FORMAT_UNCOMPRESSED:
      param->wCompQuality = 1; /* 1 to 10000 */
      break;

    case VIDEO_CS_ITF_VS_FORMAT_MJPEG:
      break;

    case VIDEO_CS_ITF_VS_FORMAT_FRAME_BASED:
      break;

    default: return false;
  }

  uint_fast8_t frmnum = param->bFrameIndex;
  TU_ASSERT(frmnum <= fmt->bNumFrameDescriptors);
  if (0 == frmnum) {
    if (1 < fmt->bNumFrameDescriptors) {
      return true;
    }
    frmnum = 1;
    param->bFrameIndex = 1;
  }
  tusb_desc_cs_video_frm_t const *frm = _find_desc_frame(tu_desc_next(fmt), end, frmnum);
  TU_ASSERT(frm != end);

  /* Set the parameters determined by the frame  */
  uint_fast32_t frame_size = param->dwMaxVideoFrameSize;
  if (0 == frame_size) {
    switch (fmt->bDescriptorSubType) {
      case VIDEO_CS_ITF_VS_FORMAT_UNCOMPRESSED:
        frame_size = (uint_fast32_t)frm->wWidth * frm->wHeight * fmt->uncompressed.bBitsPerPixel / 8;
        break;

      case VIDEO_CS_ITF_VS_FORMAT_MJPEG:
        frame_size = (uint_fast32_t)frm->wWidth * frm->wHeight * 16 / 8; /* YUV422 */
        break;

      case VIDEO_CS_ITF_VS_FORMAT_FRAME_BASED:
        frame_size = (uint_fast32_t)frm->wWidth * frm->wHeight * 16 / 8; /* YUV422 */
        break;

      default: break;
    }
    param->dwMaxVideoFrameSize = frame_size;
  }

  uint_fast32_t interval = param->dwFrameInterval;
  if (0 == interval) {
    if ((1 < frm->uncompressed.bFrameIntervalType) ||
        ((0 == frm->uncompressed.bFrameIntervalType) &&
         (frm->uncompressed.dwFrameInterval[1] != frm->uncompressed.dwFrameInterval[0]))) {
      return true;
    }
    interval = frm->uncompressed.dwFrameInterval[0];
    param->dwFrameInterval = interval;
  }
  uint_fast32_t interval_ms = interval / 10000;
  TU_ASSERT(interval_ms != 0);
  uint_fast32_t payload_size = (frame_size + interval_ms - 1) / interval_ms + 2;
  if (CFG_TUD_VIDEO_STREAMING_EP_BUFSIZE < payload_size) {
    payload_size = CFG_TUD_VIDEO_STREAMING_EP_BUFSIZE;
  }
  param->dwMaxPayloadTransferSize = payload_size;
  return true;
}

/** Set the minimum, maximum, default values or resolutions to variables which need to negotiate with the host
 *
 * @param[in]     request     GET_MAX, GET_MIN, GET_RES or GET_DEF
 * @param[in,out] param       Target
 */
static bool _negotiate_streaming_parameters(videod_streaming_interface_t const *stm, uint_fast8_t request,
                                            video_probe_and_commit_control_t *param)
{
  uint_fast8_t const fmtnum = param->bFormatIndex;
  if (0 == fmtnum) {
    switch (request) {
      case VIDEO_REQUEST_GET_MAX:
        if (_get_desc_vs(stm))
          param->bFormatIndex = _get_desc_vs(stm)->stm.bNumFormats;
        break;

      case VIDEO_REQUEST_GET_MIN:
      case VIDEO_REQUEST_GET_DEF:
        param->bFormatIndex = 1;
        break;

      default: return false;
    }
    /* Set the parameters determined by the format  */
    param->wKeyFrameRate    = 1;
    param->wPFrameRate      = 0;
    param->wCompQuality     = 1; /* 1 to 10000 */
    param->wCompWindowSize  = 1; /* GOP size? */
    param->wDelay           = 0; /* milliseconds */
    param->dwClockFrequency = 27000000; /* same as MPEG-2 system time clock  */
    param->bmFramingInfo    = 0x3; /* enables FrameID and EndOfFrame */
    param->bPreferedVersion = 1;
    param->bMinVersion      = 1;
    param->bMaxVersion      = 1;
    param->bUsage           = 0;
    param->bBitDepthLuma    = 8;
    return true;
  }

  uint_fast8_t frmnum = param->bFrameIndex;
  if (0 == frmnum) {
    tusb_desc_vs_itf_t const *vs = _get_desc_vs(stm);
    TU_ASSERT(vs);
    void const *end = _end_of_streaming_descriptor(vs);
    tusb_desc_cs_video_fmt_t const *fmt = _find_desc_format(tu_desc_next(vs), end, fmtnum);
    switch (request) {
      case VIDEO_REQUEST_GET_MAX:
        frmnum = fmt->bNumFrameDescriptors;
        break;

      case VIDEO_REQUEST_GET_MIN:
        frmnum = 1;
        break;

      case VIDEO_REQUEST_GET_DEF:
        switch (fmt->bDescriptorSubType) {
          case VIDEO_CS_ITF_VS_FORMAT_UNCOMPRESSED:
            frmnum = fmt->uncompressed.bDefaultFrameIndex;
            break;

          case VIDEO_CS_ITF_VS_FORMAT_MJPEG:
            frmnum = fmt->mjpeg.bDefaultFrameIndex;
            break;

          case VIDEO_CS_ITF_VS_FORMAT_FRAME_BASED:
            frmnum = fmt->frame_based.bDefaultFrameIndex;
            break;

          default: return false;
        }
        break;
      default: return false;
    }
    param->bFrameIndex = (uint8_t)frmnum;
    /* Set the parameters determined by the frame */
    tusb_desc_cs_video_frm_t const *frm = _find_desc_frame(tu_desc_next(fmt), end, frmnum);
    uint_fast32_t frame_size;
    switch (fmt->bDescriptorSubType) {
      case VIDEO_CS_ITF_VS_FORMAT_UNCOMPRESSED:
        frame_size = (uint_fast32_t)frm->wWidth * frm->wHeight * fmt->uncompressed.bBitsPerPixel / 8;
        break;

      case VIDEO_CS_ITF_VS_FORMAT_MJPEG:
        frame_size = (uint_fast32_t)frm->wWidth * frm->wHeight * 16 / 8; /* YUV422 */
        break;

      case VIDEO_CS_ITF_VS_FORMAT_FRAME_BASED:
        frame_size = (uint_fast32_t)frm->wWidth * frm->wHeight * 16 / 8; /* YUV422 */
        break;

      default: return false;
    }
    param->dwMaxVideoFrameSize = frame_size;
    return true;
  }

  if (0 == param->dwFrameInterval) {
    tusb_desc_vs_itf_t const *vs = _get_desc_vs(stm);
    TU_ASSERT(vs);
    void const *end = _end_of_streaming_descriptor(vs);
    tusb_desc_cs_video_fmt_t const *fmt = _find_desc_format(tu_desc_next(vs), end, fmtnum);
    tusb_desc_cs_video_frm_t const *frm = _find_desc_frame(tu_desc_next(fmt), end, frmnum);

    uint_fast32_t interval, interval_ms;
    switch (request) {
      case VIDEO_REQUEST_GET_MAX: {
        uint_fast32_t min_interval, max_interval;
        uint_fast8_t num_intervals = frm->uncompressed.bFrameIntervalType;
        max_interval = num_intervals ? frm->uncompressed.dwFrameInterval[num_intervals - 1]: frm->uncompressed.dwFrameInterval[1];
        min_interval = frm->uncompressed.dwFrameInterval[0];
        interval = max_interval;
        interval_ms = min_interval / 10000;
        break;
      }

      case VIDEO_REQUEST_GET_MIN: {
        uint_fast32_t min_interval, max_interval;
        uint_fast8_t num_intervals = frm->uncompressed.bFrameIntervalType;
        max_interval = num_intervals ? frm->uncompressed.dwFrameInterval[num_intervals - 1]: frm->uncompressed.dwFrameInterval[1];
        min_interval = frm->uncompressed.dwFrameInterval[0];
        interval = min_interval;
        interval_ms = max_interval / 10000;
        break;
      }

      case VIDEO_REQUEST_GET_DEF:
        interval = frm->uncompressed.dwDefaultFrameInterval;
        interval_ms = interval / 10000;
        break;

      case VIDEO_REQUEST_GET_RES: {
        uint_fast8_t num_intervals = frm->uncompressed.bFrameIntervalType;
        if (num_intervals) {
          interval = 0;
          interval_ms = 0;
        } else {
          interval = frm->uncompressed.dwFrameInterval[2];
          interval_ms = interval / 10000;
        }
        break;
      }

      default: return false;
    }
    param->dwFrameInterval = interval;
    if (0 == interval) {
      param->dwMaxPayloadTransferSize = 0;
    } else {
      uint_fast32_t frame_size = param->dwMaxVideoFrameSize;
      uint_fast32_t payload_size;
      if (0 == interval_ms) {
        payload_size = frame_size + 2;
      } else {
        payload_size = (frame_size + interval_ms - 1) / interval_ms + 2;
      }
      if (CFG_TUD_VIDEO_STREAMING_EP_BUFSIZE < payload_size) {
        payload_size = CFG_TUD_VIDEO_STREAMING_EP_BUFSIZE;
      }
      param->dwMaxPayloadTransferSize = payload_size;
    }
    return true;
  }
  return true;
}

/** Close current video control interface.
 *
 * @param[in,out] self     Video control interface context.
 * @param[in]     altnum   The target alternate setting number. */
static bool _close_vc_itf(uint8_t rhport, videod_interface_t *self)
{
  tusb_desc_vc_itf_t const *vc = _get_desc_vc(self);

  /* The next descriptor after the class-specific VC interface header descriptor. */
  void const *cur = (uint8_t const*)vc + vc->std.bLength + vc->ctl.bLength;

  /* The end of the video control interface descriptor. */
  void const *end = _end_of_control_descriptor(vc);
  if (vc->std.bNumEndpoints != 0) {
    /* Find the notification endpoint descriptor. */
    cur = _find_desc(cur, end, TUSB_DESC_ENDPOINT);
    TU_ASSERT(cur < end);
    tusb_desc_endpoint_t const *notif = (tusb_desc_endpoint_t const *)cur;
    usbd_edpt_close(rhport, notif->bEndpointAddress);
  }
  self->cur = 0;
  return true;
}

/** Set the alternate setting to own video control interface.
 *
 * @param[in,out] self     Video control interface context.
 * @param[in]     altnum   The target alternate setting number. */
static bool _open_vc_itf(uint8_t rhport, videod_interface_t *self, uint_fast8_t altnum)
{
  TU_LOG_DRV("    open VC %d\r\n", altnum);
  uint8_t const *beg = self->beg;
  uint8_t const *end = beg + self->len;

  /* The first descriptor is a video control interface descriptor. */
  uint8_t const *cur = _find_desc_itf(beg, end, _desc_itfnum(beg), altnum);
  TU_LOG_DRV("    cur %" PRId32 "\r\n", (int32_t) (cur - beg));
  TU_VERIFY(cur < end);

  tusb_desc_vc_itf_t const *vc = (tusb_desc_vc_itf_t const *)cur;
  TU_LOG_DRV("    bInCollection %d\r\n", vc->ctl.bInCollection);
  /* Support for up to 2 streaming interfaces only. */
  TU_ASSERT(vc->ctl.bInCollection <= CFG_TUD_VIDEO_STREAMING);

  /* Update to point the end of the video control interface descriptor. */
  end = _end_of_control_descriptor(cur);

  /* Advance to the next descriptor after the class-specific VC interface header descriptor. */
  cur += vc->std.bLength + vc->ctl.bLength;
  TU_LOG_DRV("    bNumEndpoints %d\r\n", vc->std.bNumEndpoints);
  /* Open the notification endpoint if it exist. */
  if (vc->std.bNumEndpoints != 0) {
    /* Support for 1 endpoint only. */
    TU_VERIFY(1 == vc->std.bNumEndpoints);
    /* Find the notification endpoint descriptor. */
    cur = _find_desc(cur, end, TUSB_DESC_ENDPOINT);
    TU_VERIFY(cur < end);
    tusb_desc_endpoint_t const *notif = (tusb_desc_endpoint_t const *)cur;
    /* Open the notification endpoint */
    TU_ASSERT(usbd_edpt_open(rhport, notif));
  }
  self->cur = (uint16_t) ((uint8_t const*)vc - beg);
  return true;
}

static bool _init_vs_configuration(videod_streaming_interface_t *stm) {
  /* initialize streaming settings */
  stm->state = VS_STATE_PROBING;
  stm->max_payload_transfer_size = 0;
  video_probe_and_commit_control_t *param = &stm->probe_commit_payload;
  tu_memclr(param, sizeof(*param));
  return _update_streaming_parameters(stm, param);
}

/** Set the alternate setting to own video streaming interface.
 *
 * @param[in,out] stm      Streaming interface context.
 * @param[in]     altnum   The target alternate setting number. */
static bool _open_vs_itf(uint8_t rhport, videod_streaming_interface_t *stm, uint_fast8_t altnum)
{
  uint_fast8_t i;
  TU_LOG_DRV("    reopen VS %d\r\n", altnum);
  uint8_t const *desc = _videod_itf[stm->index_vc].beg;

#ifndef TUP_DCD_EDPT_ISO_ALLOC
  /* Close endpoints of previous settings. */
  for (i = 0; i < TU_ARRAY_SIZE(stm->desc.ep); ++i) {
    uint_fast16_t ofs_ep = stm->desc.ep[i];
    if (!ofs_ep) break;
    tusb_desc_endpoint_t const *ep = (tusb_desc_endpoint_t const*)(desc + ofs_ep);
    /* Only ISO endpoints needs to be closed */
    if(ep->bmAttributes.xfer == TUSB_XFER_ISOCHRONOUS) {
      stm->desc.ep[i] = 0;
      usbd_edpt_close(rhport, ep->bEndpointAddress);
      TU_LOG_DRV("    close EP%02x\r\n", ep->bEndpointAddress);
    }
  }
#endif

  /* clear transfer management information */
  stm->buffer  = NULL;
  stm->bufsize = 0;
  stm->offset  = 0;

  /* Find a alternate interface */
  uint8_t const *beg = desc + stm->desc.beg;
  uint8_t const *end = desc + stm->desc.end;
  uint8_t const *cur = _find_desc_itf(beg, end, _desc_itfnum(beg), altnum);
  TU_VERIFY(cur < end);

  uint_fast8_t numeps = ((tusb_desc_interface_t const *)cur)->bNumEndpoints;
  TU_ASSERT(numeps <= TU_ARRAY_SIZE(stm->desc.ep));
  stm->desc.cur = (uint16_t)(cur - desc); /* Save the offset of the new settings */
  if (!altnum && (VS_STATE_COMMITTED != stm->state)) {
    TU_VERIFY(_init_vs_configuration(stm));
  }
  /* Open bulk or isochronous endpoints of the new settings. */
  for (i = 0, cur = tu_desc_next(cur); i < numeps; ++i, cur = tu_desc_next(cur)) {
    cur = _find_desc_ep(cur, end);
    TU_ASSERT(cur < end);
    tusb_desc_endpoint_t const *ep = (tusb_desc_endpoint_t const*)cur;
    uint_fast32_t max_size = stm->max_payload_transfer_size;
    if (altnum && (TUSB_XFER_ISOCHRONOUS == ep->bmAttributes.xfer)) {
      /* FS must be less than or equal to max packet size */
      TU_VERIFY (tu_edpt_packet_size(ep) >= max_size);
#ifdef TUP_DCD_EDPT_ISO_ALLOC
      usbd_edpt_iso_activate(rhport, ep);
#else
      TU_ASSERT(usbd_edpt_open(rhport, ep));
#endif
    } else {
      TU_VERIFY(TUSB_XFER_BULK == ep->bmAttributes.xfer);
      TU_ASSERT(usbd_edpt_open(rhport, ep));
    }
    stm->desc.ep[i] = (uint16_t) (cur - desc);
    TU_LOG_DRV("    open EP%02x\r\n", _desc_ep_addr(cur));
  }
  if (altnum != 0) {
    stm->state = VS_STATE_STREAMING;
  }
  TU_LOG_DRV("    done\r\n");
  return true;
}

/** Prepare the next packet payload. */
static uint_fast16_t _prepare_in_payload(videod_streaming_interface_t *stm, uint8_t* ep_buf) {
  uint_fast16_t remaining = stm->bufsize - stm->offset;
  uint_fast16_t hdr_len   = ep_buf[0];
  uint_fast16_t pkt_len   = stm->max_payload_transfer_size;
  if (hdr_len + remaining < pkt_len) {
    pkt_len = hdr_len + remaining;
  }
  TU_ASSERT(pkt_len >= hdr_len);
  uint_fast16_t data_len = pkt_len - hdr_len;
  memcpy(&ep_buf[hdr_len], stm->buffer + stm->offset, data_len);
  stm->offset += data_len;
  remaining -= data_len;
  if (!remaining) {
    tusb_video_payload_header_t *hdr = (tusb_video_payload_header_t*) ep_buf;
    hdr->EndOfFrame = 1;
  }
  return hdr_len + data_len;
}

/** Handle a standard request to the video control interface. */
static int handle_video_ctl_std_req(uint8_t rhport, uint8_t stage,
                                    tusb_control_request_t const *request,
                                    uint_fast8_t ctl_idx)
{
  TU_LOG_DRV("\r\n");
  switch (request->bRequest) {
    case TUSB_REQ_GET_INTERFACE:
      if (stage == CONTROL_STAGE_SETUP)
      {
        TU_VERIFY(1 == request->wLength, VIDEO_ERROR_UNKNOWN);
        tusb_desc_vc_itf_t const *vc = _get_desc_vc(&_videod_itf[ctl_idx]);
        TU_VERIFY(vc, VIDEO_ERROR_UNKNOWN);

        uint8_t alt_num = vc->std.bAlternateSetting;

        TU_VERIFY(tud_control_xfer(rhport, request, &alt_num, sizeof(alt_num)), VIDEO_ERROR_UNKNOWN);
      }
      return VIDEO_ERROR_NONE;

    case TUSB_REQ_SET_INTERFACE:
      if (stage == CONTROL_STAGE_SETUP)
      {
        TU_VERIFY(0 == request->wLength, VIDEO_ERROR_UNKNOWN);
        TU_VERIFY(_close_vc_itf(rhport, &_videod_itf[ctl_idx]), VIDEO_ERROR_UNKNOWN);
        TU_VERIFY(_open_vc_itf(rhport, &_videod_itf[ctl_idx], request->wValue), VIDEO_ERROR_UNKNOWN);
        tud_control_status(rhport, request);
      }
      return VIDEO_ERROR_NONE;

    default: /* Unknown/Unsupported request */
      TU_BREAKPOINT();
      return VIDEO_ERROR_INVALID_REQUEST;
  }
}

static int handle_video_ctl_cs_req(uint8_t rhport, uint8_t stage,
                                   tusb_control_request_t const *request,
                                   uint_fast8_t ctl_idx)
{
  videod_interface_t *self = &_videod_itf[ctl_idx];

  /* 4.2.1 Interface Control Request */
  uint8_t const ctrl_sel = TU_U16_HIGH(request->wValue);
  TU_LOG_DRV("%s_Control(%s)\r\n",  tu_str_video_vc_control_selector[ctrl_sel], tu_lookup_find(&tu_table_video_request, request->bRequest));

  switch (ctrl_sel) {
    case VIDEO_VC_CTL_VIDEO_POWER_MODE:
      switch (request->bRequest) {
        case VIDEO_REQUEST_SET_CUR:
          if (stage == CONTROL_STAGE_SETUP) {
            TU_VERIFY(1 == request->wLength, VIDEO_ERROR_UNKNOWN);
            TU_VERIFY(tud_control_xfer(rhport, request, &self->power_mode, sizeof(self->power_mode)), VIDEO_ERROR_UNKNOWN);
          } else if (stage == CONTROL_STAGE_DATA) {
            return tud_video_power_mode_cb(ctl_idx, self->power_mode);
          }
          return VIDEO_ERROR_NONE;

        case VIDEO_REQUEST_GET_CUR:
          if (stage == CONTROL_STAGE_SETUP) {
            TU_VERIFY(1 == request->wLength, VIDEO_ERROR_UNKNOWN);
            TU_VERIFY(tud_control_xfer(rhport, request, &self->power_mode, sizeof(self->power_mode)), VIDEO_ERROR_UNKNOWN);
          }
          return VIDEO_ERROR_NONE;

        case VIDEO_REQUEST_GET_INFO:
          if (stage == CONTROL_STAGE_SETUP) {
            TU_VERIFY(1 == request->wLength, VIDEO_ERROR_UNKNOWN);
            TU_VERIFY(tud_control_xfer(rhport, request, (uint8_t*)(uintptr_t) &_cap_get_set, sizeof(_cap_get_set)), VIDEO_ERROR_UNKNOWN);
          }
          return VIDEO_ERROR_NONE;

        default: break;
      }
      break;

    case VIDEO_VC_CTL_REQUEST_ERROR_CODE:
      switch (request->bRequest) {
        case VIDEO_REQUEST_GET_CUR:
          if (stage == CONTROL_STAGE_SETUP) {
            TU_VERIFY(tud_control_xfer(rhport, request, &self->error_code, sizeof(uint8_t)), VIDEO_ERROR_UNKNOWN);
          }
          return VIDEO_ERROR_NONE;

        case VIDEO_REQUEST_GET_INFO:
          if (stage == CONTROL_STAGE_SETUP) {
            TU_VERIFY(tud_control_xfer(rhport, request, (uint8_t*)(uintptr_t) &_cap_get, sizeof(_cap_get)), VIDEO_ERROR_UNKNOWN);
          }
          return VIDEO_ERROR_NONE;

        default: break;
      }
      break;

    default: break;
  }

  /* Unknown/Unsupported request */
  TU_BREAKPOINT();
  return VIDEO_ERROR_INVALID_REQUEST;
}

static int handle_video_ctl_req(uint8_t rhport, uint8_t stage,
                                tusb_control_request_t const *request,
                                uint_fast8_t ctl_idx)
{
  switch (request->bmRequestType_bit.type) {
    case TUSB_REQ_TYPE_STANDARD:
      return handle_video_ctl_std_req(rhport, stage, request, ctl_idx);

    case TUSB_REQ_TYPE_CLASS: {
      uint_fast8_t entity_id = TU_U16_HIGH(request->wIndex);
      if (0 == entity_id) {
        return handle_video_ctl_cs_req(rhport, stage, request, ctl_idx);
      } else {
        TU_VERIFY(_find_desc_entity(_get_desc_vc(&_videod_itf[ctl_idx]), entity_id), VIDEO_ERROR_INVALID_REQUEST);
        return VIDEO_ERROR_NONE;
      }
    }

    default:
      return VIDEO_ERROR_INVALID_REQUEST;
  }
}

static int handle_video_stm_std_req(uint8_t rhport, uint8_t stage,
                                    tusb_control_request_t const *request,
                                    uint_fast8_t stm_idx) {
  TU_LOG_DRV("\r\n");
  videod_streaming_interface_t *self = &_videod_streaming_itf[stm_idx];
  switch (request->bRequest) {
    case TUSB_REQ_GET_INTERFACE:
      if (stage == CONTROL_STAGE_SETUP) {
        TU_VERIFY(1 == request->wLength, VIDEO_ERROR_UNKNOWN);
        tusb_desc_vs_itf_t const *vs = _get_desc_vs(self);
        TU_VERIFY(vs, VIDEO_ERROR_UNKNOWN);
        uint8_t alt_num = vs->std.bAlternateSetting;

        TU_VERIFY(tud_control_xfer(rhport, request, &alt_num, sizeof(alt_num)), VIDEO_ERROR_UNKNOWN);
      }
      return VIDEO_ERROR_NONE;

    case TUSB_REQ_SET_INTERFACE:
      if (stage == CONTROL_STAGE_SETUP) {
        TU_VERIFY(_open_vs_itf(rhport, self, request->wValue), VIDEO_ERROR_UNKNOWN);
        tud_control_status(rhport, request);
      }
      return VIDEO_ERROR_NONE;

    default: /* Unknown/Unsupported request */
      TU_BREAKPOINT();
      return VIDEO_ERROR_INVALID_REQUEST;
  }
}

static int handle_video_stm_cs_req(uint8_t rhport, uint8_t stage,
                                   tusb_control_request_t const *request,
                                   uint_fast8_t stm_idx) {
  (void)rhport;
  videod_streaming_interface_t *stm = &_videod_streaming_itf[stm_idx];
  videod_streaming_epbuf_t *stm_epbuf = &_videod_streaming_epbuf[stm_idx];

  uint8_t const ctrl_sel = TU_U16_HIGH(request->wValue);
  TU_LOG_DRV("%s_Control(%s)\r\n", tu_str_video_vs_control_selector[ctrl_sel], tu_lookup_find(&tu_table_video_request, request->bRequest));

  /* 4.2.1 Interface Control Request */
  switch (ctrl_sel) {
    case VIDEO_VS_CTL_STREAM_ERROR_CODE:
      switch (request->bRequest) {
        case VIDEO_REQUEST_GET_CUR:
          if (stage == CONTROL_STAGE_SETUP) {
            /* TODO */
            TU_VERIFY(tud_control_xfer(rhport, request, &stm->error_code, sizeof(uint8_t)), VIDEO_ERROR_UNKNOWN);
          }
          return VIDEO_ERROR_NONE;

        case VIDEO_REQUEST_GET_INFO:
          if (stage == CONTROL_STAGE_SETUP) {
            TU_VERIFY(tud_control_xfer(rhport, request, (uint8_t*)(uintptr_t) &_cap_get, sizeof(_cap_get)), VIDEO_ERROR_UNKNOWN);
          }
          return VIDEO_ERROR_NONE;

        default: break;
      }
      break;

    case VIDEO_VS_CTL_PROBE:
      if (stm->state != VS_STATE_PROBING) {
        stm->state = VS_STATE_PROBING;
      }

      switch (request->bRequest) {
        case VIDEO_REQUEST_SET_CUR:
          if (stage == CONTROL_STAGE_SETUP) {
            TU_VERIFY(tud_control_xfer(rhport, request, &stm->probe_commit_payload, sizeof(video_probe_and_commit_control_t)),
                      VIDEO_ERROR_UNKNOWN);
          } else if (stage == CONTROL_STAGE_DATA) {
            TU_VERIFY(_update_streaming_parameters(stm, &stm->probe_commit_payload),
                      VIDEO_ERROR_INVALID_VALUE_WITHIN_RANGE);
          } else {
            // nothing to do
          }
          return VIDEO_ERROR_NONE;

        case VIDEO_REQUEST_GET_CUR:
          if (stage == CONTROL_STAGE_SETUP) {
            TU_VERIFY(request->wLength != 0, VIDEO_ERROR_UNKNOWN);
            TU_VERIFY(tud_control_xfer(rhport, request, &stm->probe_commit_payload, sizeof(video_probe_and_commit_control_t)), VIDEO_ERROR_UNKNOWN);
          }
          return VIDEO_ERROR_NONE;

        case VIDEO_REQUEST_GET_MIN:
        case VIDEO_REQUEST_GET_MAX:
        case VIDEO_REQUEST_GET_RES:
        case VIDEO_REQUEST_GET_DEF:
          if (stage == CONTROL_STAGE_SETUP) {
            TU_VERIFY(request->wLength != 0, VIDEO_ERROR_UNKNOWN);
            video_probe_and_commit_control_t tmp = stm->probe_commit_payload;
            TU_VERIFY(_negotiate_streaming_parameters(stm, request->bRequest, &tmp), VIDEO_ERROR_INVALID_VALUE_WITHIN_RANGE);
            TU_VERIFY(tud_control_xfer(rhport, request, &tmp, sizeof(tmp)), VIDEO_ERROR_UNKNOWN);
          }
          return VIDEO_ERROR_NONE;

        case VIDEO_REQUEST_GET_LEN:
          if (stage == CONTROL_STAGE_SETUP) {
            TU_VERIFY(2 == request->wLength, VIDEO_ERROR_UNKNOWN);
            uint16_t len = sizeof(video_probe_and_commit_control_t);
            TU_VERIFY(tud_control_xfer(rhport, request, (uint8_t*)&len, sizeof(len)), VIDEO_ERROR_UNKNOWN);
          }
          return VIDEO_ERROR_NONE;

        case VIDEO_REQUEST_GET_INFO:
          if (stage == CONTROL_STAGE_SETUP) {
            TU_VERIFY(1 == request->wLength, VIDEO_ERROR_UNKNOWN);
            TU_VERIFY(tud_control_xfer(rhport, request, (uint8_t*)(uintptr_t)&_cap_get_set, sizeof(_cap_get_set)), VIDEO_ERROR_UNKNOWN);
          }
          return VIDEO_ERROR_NONE;

        default: break;
      }
      break;

    case VIDEO_VS_CTL_COMMIT:
      switch (request->bRequest) {
        case VIDEO_REQUEST_SET_CUR:
          if (stage == CONTROL_STAGE_SETUP) {
            TU_VERIFY(tud_control_xfer(rhport, request, &stm->probe_commit_payload, sizeof(video_probe_and_commit_control_t)), VIDEO_ERROR_UNKNOWN);
          } else if (stage == CONTROL_STAGE_DATA) {
            video_probe_and_commit_control_t *param = &stm->probe_commit_payload;
            TU_VERIFY(_update_streaming_parameters(stm, param), VIDEO_ERROR_INVALID_VALUE_WITHIN_RANGE);
            /* Set the negotiated value */
            stm->max_payload_transfer_size = param->dwMaxPayloadTransferSize;
            int ret = tud_video_commit_cb(stm->index_vc, stm->index_vs, param);
            if (VIDEO_ERROR_NONE == ret) {
              stm->state   = VS_STATE_COMMITTED;
              stm->buffer  = NULL;
              stm->bufsize = 0;
              stm->offset  = 0;
              /* initialize payload header */
              tusb_video_payload_header_t *hdr = (tusb_video_payload_header_t*)stm_epbuf->buf;
              hdr->bHeaderLength = sizeof(*hdr);
              hdr->bmHeaderInfo  = 0;
            }
          } else {
            // nothing to do
          }
          return VIDEO_ERROR_NONE;

        case VIDEO_REQUEST_GET_CUR:
          if (stage == CONTROL_STAGE_SETUP) {
            TU_VERIFY(request->wLength != 0, VIDEO_ERROR_UNKNOWN);
            TU_VERIFY(tud_control_xfer(rhport, request, &stm->probe_commit_payload, sizeof(video_probe_and_commit_control_t)), VIDEO_ERROR_UNKNOWN);
          }
          return VIDEO_ERROR_NONE;

        case VIDEO_REQUEST_GET_LEN:
          if (stage == CONTROL_STAGE_SETUP) {
            TU_VERIFY(2 == request->wLength, VIDEO_ERROR_UNKNOWN);
            uint16_t len = sizeof(video_probe_and_commit_control_t);
            TU_VERIFY(tud_control_xfer(rhport, request, (uint8_t*)&len, sizeof(len)), VIDEO_ERROR_UNKNOWN);
          }
          return VIDEO_ERROR_NONE;

        case VIDEO_REQUEST_GET_INFO:
          if (stage == CONTROL_STAGE_SETUP) {
            TU_VERIFY(1 == request->wLength, VIDEO_ERROR_UNKNOWN);
            TU_VERIFY(tud_control_xfer(rhport, request, (uint8_t*)(uintptr_t) &_cap_get_set, sizeof(_cap_get_set)), VIDEO_ERROR_UNKNOWN);
          }
          return VIDEO_ERROR_NONE;

        default: break;
      }
      break;

    case VIDEO_VS_CTL_STILL_PROBE:
    case VIDEO_VS_CTL_STILL_COMMIT:
    case VIDEO_VS_CTL_STILL_IMAGE_TRIGGER:
    case VIDEO_VS_CTL_GENERATE_KEY_FRAME:
    case VIDEO_VS_CTL_UPDATE_FRAME_SEGMENT:
    case VIDEO_VS_CTL_SYNCH_DELAY_CONTROL:
      /* TODO */
      break;

    default: break;
  }

  /* Unknown/Unsupported request */
  TU_BREAKPOINT();
  return VIDEO_ERROR_INVALID_REQUEST;
}

static int handle_video_stm_req(uint8_t rhport, uint8_t stage,
                                tusb_control_request_t const *request,
                                uint_fast8_t stm_idx) {
  switch (request->bmRequestType_bit.type) {
    case TUSB_REQ_TYPE_STANDARD:
      return handle_video_stm_std_req(rhport, stage, request, stm_idx);

    case TUSB_REQ_TYPE_CLASS:
      if (0 != TU_U16_HIGH(request->wIndex)) {
        return VIDEO_ERROR_INVALID_REQUEST;
      }
      return handle_video_stm_cs_req(rhport, stage, request, stm_idx);

    default: return VIDEO_ERROR_INVALID_REQUEST;
  }
}

//--------------------------------------------------------------------+
// APPLICATION API
//--------------------------------------------------------------------+

bool tud_video_n_connected(uint_fast8_t ctl_idx) {
  TU_ASSERT(ctl_idx < CFG_TUD_VIDEO);
  videod_streaming_interface_t *stm = _get_instance_streaming(ctl_idx, 0);
  if (stm != NULL) {
    return true;
  }
  return false;
}

bool tud_video_n_streaming(uint_fast8_t ctl_idx, uint_fast8_t stm_idx)
{
  TU_ASSERT(ctl_idx < CFG_TUD_VIDEO);
  TU_ASSERT(stm_idx < CFG_TUD_VIDEO_STREAMING);
  videod_streaming_interface_t *stm = _get_instance_streaming(ctl_idx, stm_idx);
  if (NULL == stm || 0 == stm->desc.ep[0]) {
    return false;
  }
  if (stm->state == VS_STATE_PROBING) {
    return false;
  }

  #ifdef TUP_DCD_EDPT_ISO_ALLOC
  uint8_t const *desc = _videod_itf[stm->index_vc].beg;
  uint_fast16_t ofs_ep = stm->desc.ep[0];
  tusb_desc_endpoint_t const *ep = (tusb_desc_endpoint_t const*)(desc + ofs_ep);
  if (ep->bmAttributes.xfer == TUSB_XFER_ISOCHRONOUS) {
    if (stm->state == VS_STATE_COMMITTED) {
      return false;
    }
  }
#endif

  return true;
}

bool tud_video_n_frame_xfer(uint_fast8_t ctl_idx, uint_fast8_t stm_idx, void *buffer, size_t bufsize) {
  TU_ASSERT(ctl_idx < CFG_TUD_VIDEO);
  TU_ASSERT(stm_idx < CFG_TUD_VIDEO_STREAMING);

  if (NULL == buffer || 0 == bufsize) {
    return false;
  }
  videod_streaming_interface_t *stm = _get_instance_streaming(ctl_idx, stm_idx);
  videod_streaming_epbuf_t *stm_epbuf = &_videod_streaming_epbuf[ctl_idx];

  if (NULL == stm || 0 == stm->desc.ep[0] || stm->buffer) {
    return false;
  }
  if (stm->state == VS_STATE_PROBING) {
    return false;
  }

  /* Find EP address */
  uint8_t const *desc = _videod_itf[stm->index_vc].beg;
  uint8_t ep_addr = 0;
  for (uint_fast8_t i = 0; i < CFG_TUD_VIDEO_STREAMING; ++i) {
    uint_fast16_t ofs_ep = stm->desc.ep[i];
    if (0 == ofs_ep) {
      continue;
    }
    ep_addr = _desc_ep_addr(desc + ofs_ep);
    break;
  }
  if (0 == ep_addr) {
    return false;
  }

  TU_VERIFY(usbd_edpt_claim(0, ep_addr));
  /* update the packet header */
  tusb_video_payload_header_t *hdr = (tusb_video_payload_header_t*)stm_epbuf->buf;
  hdr->FrameID   ^= 1;
  hdr->EndOfFrame = 0;
  /* update the packet data */
  stm->buffer     = (uint8_t*)buffer;
  stm->bufsize    = bufsize;
  uint_fast16_t pkt_len = _prepare_in_payload(stm, stm_epbuf->buf);
  TU_ASSERT( usbd_edpt_xfer(0, ep_addr, stm_epbuf->buf, (uint16_t) pkt_len, false), 0);
  return true;
}

//--------------------------------------------------------------------+
// USBD Driver API
//--------------------------------------------------------------------+
void videod_init(void) {
  for (uint_fast8_t i = 0; i < CFG_TUD_VIDEO; ++i) {
    videod_interface_t* ctl = &_videod_itf[i];
    tu_memclr(ctl, sizeof(*ctl));
  }
  for (uint_fast8_t i = 0; i < CFG_TUD_VIDEO_STREAMING; ++i) {
    videod_streaming_interface_t *stm = &_videod_streaming_itf[i];
    tu_memclr(stm, sizeof(videod_streaming_interface_t));
  }
}

bool videod_deinit(void) {
  return true;
}

void videod_reset(uint8_t rhport) {
  (void) rhport;
  for (uint_fast8_t i = 0; i < CFG_TUD_VIDEO; ++i) {
    videod_interface_t* ctl = &_videod_itf[i];
    tu_memclr(ctl, sizeof(*ctl));
  }
  for (uint_fast8_t i = 0; i < CFG_TUD_VIDEO_STREAMING; ++i) {
    videod_streaming_interface_t *stm = &_videod_streaming_itf[i];
    tu_memclr(stm, sizeof(videod_streaming_interface_t));
  }
}

uint16_t videod_open(uint8_t rhport, tusb_desc_interface_t const * itf_desc, uint16_t max_len) {
  TU_VERIFY((TUSB_CLASS_VIDEO       == itf_desc->bInterfaceClass) &&
            (VIDEO_SUBCLASS_CONTROL == itf_desc->bInterfaceSubClass) &&
            (VIDEO_ITF_PROTOCOL_15  == itf_desc->bInterfaceProtocol), 0);

  /* Find available interface */
  videod_interface_t *self = NULL;
  uint8_t ctl_idx;
  for (ctl_idx = 0; ctl_idx < CFG_TUD_VIDEO; ++ctl_idx) {
    if (NULL != _videod_itf[ctl_idx].beg) {
      continue;
    }
    self = &_videod_itf[ctl_idx];
    break;
  }
  TU_ASSERT(ctl_idx < CFG_TUD_VIDEO, 0);

  uint8_t const *end = (uint8_t const*)itf_desc + max_len;
  self->beg = (uint8_t const*) itf_desc;
  self->len = max_len;

  /*------------- Video Control Interface -------------*/
  TU_VERIFY(_open_vc_itf(rhport, self, 0), 0);
  tusb_desc_vc_itf_t const *vc = _get_desc_vc(self);
  uint_fast8_t bInCollection   = vc->ctl.bInCollection;

  /* Find the end of the video interface descriptor */
  void const *cur = _next_desc_itf(itf_desc, end);
  for (uint8_t stm_idx = 0; stm_idx < bInCollection; ++stm_idx) {
    videod_streaming_interface_t *stm = NULL;
    /* find free streaming interface handle */
    for (uint8_t i = 0; i < CFG_TUD_VIDEO_STREAMING; ++i) {
      if (0 != _videod_streaming_itf[i].desc.beg) {
        continue;
      }
      stm = &_videod_streaming_itf[i];
      self->stm[stm_idx] = i;
      break;
    }
    TU_ASSERT(stm, 0);
    stm->index_vc = ctl_idx;
    stm->index_vs = stm_idx;
    stm->desc.beg = (uint16_t) ((uintptr_t)cur - (uintptr_t)itf_desc);
    cur = _next_desc_itf(cur, end);
    stm->desc.end = (uint16_t) ((uintptr_t)cur - (uintptr_t)itf_desc);
    stm->state = VS_STATE_PROBING;
#ifdef TUP_DCD_EDPT_ISO_ALLOC
    /* Allocate ISO endpoints */
    uint16_t ep_size = 0;
    uint8_t ep_addr = 0;
    uint8_t const *p_desc = (uint8_t const*)itf_desc + stm->desc.beg;
    uint8_t const *p_desc_end = (uint8_t const*)itf_desc + stm->desc.end;
    while (p_desc < p_desc_end) {
      if (tu_desc_type(p_desc) == TUSB_DESC_ENDPOINT) {
        tusb_desc_endpoint_t const *desc_ep = (tusb_desc_endpoint_t const *) p_desc;
        if (desc_ep->bmAttributes.xfer == TUSB_XFER_ISOCHRONOUS) {
              ep_addr = desc_ep->bEndpointAddress;
              ep_size = TU_MAX(tu_edpt_packet_size(desc_ep), ep_size);
        }
      }
      p_desc = tu_desc_next(p_desc);
    }
    if(ep_addr > 0 && ep_size > 0) {
      usbd_edpt_iso_alloc(rhport, ep_addr, ep_size);
    }
#endif
    if (0 == stm_idx && 1 == bInCollection) {
      /* If there is only one streaming interface and no alternate settings,
       * host may not issue set_interface so open the streaming interface here. */
      uint8_t const *sbeg = (uint8_t const*)itf_desc + stm->desc.beg;
      uint8_t const *send = (uint8_t const*)itf_desc + stm->desc.end;
      if (send == _find_desc_itf(sbeg, send, _desc_itfnum(sbeg), 1)) {
        TU_VERIFY(_open_vs_itf(rhport, stm, 0), 0);
      }
    }
  }
  self->len = (uint16_t) ((uintptr_t)cur - (uintptr_t)itf_desc);
  return (uint16_t) ((uintptr_t)cur - (uintptr_t)itf_desc);
}

// Invoked when a control transfer occurred on an interface of this class
// Driver response accordingly to the request and the transfer stage (setup/data/ack)
// return false to stall control endpoint (e.g unsupported request)
bool videod_control_xfer_cb(uint8_t rhport, uint8_t stage, tusb_control_request_t const * request) {
  int err;
  TU_VERIFY(request->bmRequestType_bit.recipient == TUSB_REQ_RCPT_INTERFACE);
  uint_fast8_t itfnum = tu_u16_low(request->wIndex);
  /* Identify which control interface to use */
  uint_fast8_t itf;
  for (itf = 0; itf < CFG_TUD_VIDEO; ++itf) {
    void const *desc = _videod_itf[itf].beg;
    if (!desc) {
      continue;
    }
    if (itfnum == _desc_itfnum(desc)) {
      break;
    }
  }

  if (itf < CFG_TUD_VIDEO) {
    TU_LOG_DRV("  VC[%d]: ", itf);
    err = handle_video_ctl_req(rhport, stage, request, itf);
    _videod_itf[itf].error_code = (uint8_t)err;
    if (0 != err) {
      return false;
    }
    return true;
  }

  /* Identify which streaming interface to use */
  for (itf = 0; itf < CFG_TUD_VIDEO_STREAMING; ++itf) {
    videod_streaming_interface_t *stm = &_videod_streaming_itf[itf];
    if (0 == stm->desc.beg) {
      continue;
    }
    uint8_t const *desc = _videod_itf[stm->index_vc].beg;
    if (itfnum == _desc_itfnum(desc + stm->desc.beg)) {
      break;
    }
  }

  if (itf < CFG_TUD_VIDEO_STREAMING) {
    TU_LOG_DRV("  VS[%d]: ", itf);
    err = handle_video_stm_req(rhport, stage, request, itf);
    _videod_streaming_itf[itf].error_code = (uint8_t)err;
    if (err != 0) {
      return false;
    }
    return true;
  }
  return false;
}

bool videod_xfer_cb(uint8_t rhport, uint8_t ep_addr, xfer_result_t result, uint32_t xferred_bytes) {
  (void)result; (void)xferred_bytes;

  /* find streaming handle */
  uint_fast8_t itf;
  videod_interface_t *ctl;
  videod_streaming_interface_t *stm;
  for (itf = 0; itf < CFG_TUD_VIDEO_STREAMING; ++itf) {
    stm = &_videod_streaming_itf[itf];
    uint_fast16_t const ep_ofs = stm->desc.ep[0];
    if (0 == ep_ofs) {
      continue;
    }
    ctl = &_videod_itf[stm->index_vc];
    uint8_t const *desc = ctl->beg;
    if (ep_addr == _desc_ep_addr(desc + ep_ofs)) {
      break;
    }
  }
  TU_ASSERT(itf < CFG_TUD_VIDEO_STREAMING);
  videod_streaming_epbuf_t *stm_epbuf = &_videod_streaming_epbuf[itf];

  if (stm->offset < stm->bufsize) {
    /* Claim the endpoint */
    TU_VERIFY(usbd_edpt_claim(rhport, ep_addr), 0);
    uint_fast16_t pkt_len = _prepare_in_payload(stm, stm_epbuf->buf);
<<<<<<< HEAD
    TU_ASSERT( usbd_edpt_xfer(rhport, ep_addr, stm_epbuf->buf, (uint16_t) pkt_len, false), 0);
=======
    TU_ASSERT(usbd_edpt_xfer(rhport, ep_addr, stm_epbuf->buf, (uint16_t) pkt_len), 0);
>>>>>>> 8a094e80
  } else {
    stm->buffer  = NULL;
    stm->bufsize = 0;
    stm->offset  = 0;
    tud_video_frame_xfer_complete_cb(stm->index_vc, stm->index_vs);
  }
  return true;
}

#endif<|MERGE_RESOLUTION|>--- conflicted
+++ resolved
@@ -1485,11 +1485,7 @@
     /* Claim the endpoint */
     TU_VERIFY(usbd_edpt_claim(rhport, ep_addr), 0);
     uint_fast16_t pkt_len = _prepare_in_payload(stm, stm_epbuf->buf);
-<<<<<<< HEAD
-    TU_ASSERT( usbd_edpt_xfer(rhport, ep_addr, stm_epbuf->buf, (uint16_t) pkt_len, false), 0);
-=======
-    TU_ASSERT(usbd_edpt_xfer(rhport, ep_addr, stm_epbuf->buf, (uint16_t) pkt_len), 0);
->>>>>>> 8a094e80
+    TU_ASSERT(usbd_edpt_xfer(rhport, ep_addr, stm_epbuf->buf, (uint16_t) pkt_len, false), 0);
   } else {
     stm->buffer  = NULL;
     stm->bufsize = 0;
