/*
 * The MIT License (MIT)
 *
 * Copyright (c) 2019 Ha Thach (tinyusb.org)
 *
 * Permission is hereby granted, free of charge, to any person obtaining a copy
 * of this software and associated documentation files (the "Software"), to deal
 * in the Software without restriction, including without limitation the rights
 * to use, copy, modify, merge, publish, distribute, sublicense, and/or sell
 * copies of the Software, and to permit persons to whom the Software is
 * furnished to do so, subject to the following conditions:
 *
 * The above copyright notice and this permission notice shall be included in
 * all copies or substantial portions of the Software.
 *
 * THE SOFTWARE IS PROVIDED "AS IS", WITHOUT WARRANTY OF ANY KIND, EXPRESS OR
 * IMPLIED, INCLUDING BUT NOT LIMITED TO THE WARRANTIES OF MERCHANTABILITY,
 * FITNESS FOR A PARTICULAR PURPOSE AND NONINFRINGEMENT. IN NO EVENT SHALL THE
 * AUTHORS OR COPYRIGHT HOLDERS BE LIABLE FOR ANY CLAIM, DAMAGES OR OTHER
 * LIABILITY, WHETHER IN AN ACTION OF CONTRACT, TORT OR OTHERWISE, ARISING FROM,
 * OUT OF OR IN CONNECTION WITH THE SOFTWARE OR THE USE OR OTHER DEALINGS IN
 * THE SOFTWARE.
 *
 * This file is part of the TinyUSB stack.
 */

#ifndef _TUSB_COMMON_H_
#define _TUSB_COMMON_H_

#ifdef __cplusplus
 extern "C" {
#endif

//--------------------------------------------------------------------+
// Macros Helper
//--------------------------------------------------------------------+
#define TU_ARRAY_SIZE(_arr)           ( sizeof(_arr) / sizeof(_arr[0]) )
#define TU_FIELD_SIZE(_type, _field)  (sizeof(((_type *)0)->_field))
#define TU_MIN(_x, _y)                ( ( (_x) < (_y) ) ? (_x) : (_y) )
#define TU_MAX(_x, _y)                ( ( (_x) > (_y) ) ? (_x) : (_y) )
#define TU_DIV_CEIL(n, d)             (((n) + (d) - 1) / (d))
#define TU_DIV_ROUND_NEAREST(v, d)    (((v) + (d)/2) / (d) ) // round to nearest integer

#define TU_U16(_high, _low)           ((uint16_t) (((_high) << 8) | (_low)))
#define TU_U16_HIGH(_u16)             ((uint8_t) (((_u16) >> 8) & 0x00ff))
#define TU_U16_LOW(_u16)              ((uint8_t) ((_u16)       & 0x00ff))
#define U16_TO_U8S_BE(_u16)           TU_U16_HIGH(_u16), TU_U16_LOW(_u16)
#define U16_TO_U8S_LE(_u16)           TU_U16_LOW(_u16), TU_U16_HIGH(_u16)

<<<<<<< HEAD
#define TU_U24(_high, _mid, _low)  ((uint32_t) (((_high) << 16) | ((_mid) << 8) | (_low)))
#define TU_U24_HIGH(_u24)         ((uint8_t) (((_u24) >> 16) & 0x0000ff))
#define TU_U24_MID(_u24)          ((uint8_t) (((_u24) >>  8) & 0x0000ff))
#define TU_U24_LOW(_u24)          ((uint8_t) (((_u24)       ) & 0x0000ff))
#define U24_TO_U8S_BE(_u24)       TU_U24_HIGH(_u24), TU_U24_MID(_u24), TU_U24_LOW(_u24)
#define U24_TO_U8S_LE(_u24)       TU_U24_LOW(_u24), TU_U24_MID(_u24), TU_U24_HIGH(_u24)

#define TU_U32_BYTE3(_u32)    ((uint8_t) ((((uint32_t) _u32) >> 24) & 0x000000ff)) // MSB
#define TU_U32_BYTE2(_u32)    ((uint8_t) ((((uint32_t) _u32) >> 16) & 0x000000ff))
#define TU_U32_BYTE1(_u32)    ((uint8_t) ((((uint32_t) _u32) >>  8) & 0x000000ff))
#define TU_U32_BYTE0(_u32)    ((uint8_t) (((uint32_t)  _u32)        & 0x000000ff)) // LSB
=======
#define TU_U32_BYTE3(_u32)            ((uint8_t) ((((uint32_t) _u32) >> 24) & 0x000000ff)) // MSB
#define TU_U32_BYTE2(_u32)            ((uint8_t) ((((uint32_t) _u32) >> 16) & 0x000000ff))
#define TU_U32_BYTE1(_u32)            ((uint8_t) ((((uint32_t) _u32) >>  8) & 0x000000ff))
#define TU_U32_BYTE0(_u32)            ((uint8_t) (((uint32_t)  _u32)        & 0x000000ff)) // LSB
>>>>>>> ac37176c

#define U32_TO_U8S_BE(_u32)           TU_U32_BYTE3(_u32), TU_U32_BYTE2(_u32), TU_U32_BYTE1(_u32), TU_U32_BYTE0(_u32)
#define U32_TO_U8S_LE(_u32)           TU_U32_BYTE0(_u32), TU_U32_BYTE1(_u32), TU_U32_BYTE2(_u32), TU_U32_BYTE3(_u32)

#define TU_BIT(n)                     (1UL << (n))

// Generate a mask with bit from high (31) to low (0) set, e.g TU_GENMASK(3, 0) = 0b1111
#define TU_GENMASK(h, l)              ( (UINT32_MAX << (l)) & (UINT32_MAX >> (31 - (h))) )

//--------------------------------------------------------------------+
// Includes
//--------------------------------------------------------------------+

// Standard Headers
#include <stdbool.h>
#include <stdint.h>
#include <inttypes.h>
#include <stddef.h>
#include <string.h>
#include <stdio.h>

// Tinyusb Common Headers
#include "tusb_option.h"
#include "tusb_compiler.h"
#include "tusb_verify.h"
#include "tusb_types.h"
#include "tusb_debug.h"

//--------------------------------------------------------------------+
// API implemented by application if needed
// TODO move to a more obvious place/file
//--------------------------------------------------------------------+

// Get current milliseconds, required by some port/configuration without RTOS
extern uint32_t tusb_time_millis_api(void);

// Delay in milliseconds, use tusb_time_millis_api() by default. required by some port/configuration with no RTOS
extern void tusb_time_delay_ms_api(uint32_t ms);

// flush data cache
extern void tusb_app_dcache_flush(uintptr_t addr, uint32_t data_size);

// invalidate data cache
extern void tusb_app_dcache_invalidate(uintptr_t addr, uint32_t data_size);

// Optional physical <-> virtual address translation
extern void* tusb_app_virt_to_phys(void *virt_addr);
extern void* tusb_app_phys_to_virt(void *phys_addr);

//--------------------------------------------------------------------+
// Internal Inline Functions
//--------------------------------------------------------------------+

//------------- Mem -------------//
#define tu_memclr(buffer, size)  memset((buffer), 0, (size))
#define tu_varclr(_var)          tu_memclr(_var, sizeof(*(_var)))

// This is a backport of memset_s from c11
TU_ATTR_ALWAYS_INLINE static inline int tu_memset_s(void *dest, size_t destsz, int ch, size_t count) {
  // Validate parameters
  if (dest == NULL) {
    return -1;
  }

  if (count > destsz) {
    return -1;
  }

  memset(dest, ch, count);
  return 0;
}

// This is a backport of memcpy_s from c11
TU_ATTR_ALWAYS_INLINE static inline int tu_memcpy_s(void *dest, size_t destsz, const void *src, size_t count) {
  // Validate parameters
  if (dest == NULL) {
    return -1;
  }

  // For memcpy, src may be NULL only if count == 0. Reject otherwise.
  if (src == NULL && count != 0) {
    return -1;
  }

  if (count > destsz) {
    return -1;
  }

  memcpy(dest, src, count);
  return 0;
}

TU_ATTR_ALWAYS_INLINE static inline bool tu_mem_is_zero(const void *buffer, size_t size) {
  const uint8_t* buf8 = (const uint8_t*) buffer;
  for (size_t i = 0; i < size; i++) {
    if (buf8[i] != 0) { return false; }
  }
  return true;
}

TU_ATTR_ALWAYS_INLINE static inline bool tu_mem_is_ff(const void *buffer, size_t size) {
  const uint8_t* buf8 = (const uint8_t*) buffer;
  for (size_t i = 0; i < size; i++) {
    if (buf8[i] != 0xff) { return false; }
  }
  return true;
}


//------------- Bytes -------------//
TU_ATTR_ALWAYS_INLINE static inline uint32_t tu_u32(uint8_t b3, uint8_t b2, uint8_t b1, uint8_t b0) {
  return (((uint32_t)b3) << 24) | (((uint32_t)b2) << 16) | (((uint32_t)b1) << 8) | b0;
}

TU_ATTR_ALWAYS_INLINE static inline uint32_t tu_u32_from_u16(uint16_t high, uint16_t low) {
  return (((uint32_t)high) << 16) | low;
}

TU_ATTR_ALWAYS_INLINE static inline uint16_t tu_u16(uint8_t high, uint8_t low) {
  return (uint16_t)((((uint16_t)high) << 8) | low);
}

TU_ATTR_ALWAYS_INLINE static inline uint8_t tu_u32_byte3(uint32_t ui32) { return TU_U32_BYTE3(ui32); }
TU_ATTR_ALWAYS_INLINE static inline uint8_t tu_u32_byte2(uint32_t ui32) { return TU_U32_BYTE2(ui32); }
TU_ATTR_ALWAYS_INLINE static inline uint8_t tu_u32_byte1(uint32_t ui32) { return TU_U32_BYTE1(ui32); }
TU_ATTR_ALWAYS_INLINE static inline uint8_t tu_u32_byte0(uint32_t ui32) { return TU_U32_BYTE0(ui32); }

TU_ATTR_ALWAYS_INLINE static inline uint16_t tu_u32_high16(uint32_t ui32) { return (uint16_t) (ui32 >> 16); }
TU_ATTR_ALWAYS_INLINE static inline uint16_t tu_u32_low16 (uint32_t ui32) { return (uint16_t) (ui32 & 0x0000ffffu); }

TU_ATTR_ALWAYS_INLINE static inline uint8_t tu_u16_high(uint16_t ui16) { return TU_U16_HIGH(ui16); }
TU_ATTR_ALWAYS_INLINE static inline uint8_t tu_u16_low (uint16_t ui16) { return TU_U16_LOW(ui16); }

//------------- Bits -------------//
TU_ATTR_ALWAYS_INLINE static inline uint32_t tu_bit_set  (uint32_t value, uint8_t pos) { return value | TU_BIT(pos); }
TU_ATTR_ALWAYS_INLINE static inline uint32_t tu_bit_clear(uint32_t value, uint8_t pos) { return value & (~TU_BIT(pos)); }
TU_ATTR_ALWAYS_INLINE static inline bool     tu_bit_test (uint32_t value, uint8_t pos) { return (value & TU_BIT(pos)) ? true : false; }

//------------- Min -------------//
TU_ATTR_ALWAYS_INLINE static inline uint8_t  tu_min8  (uint8_t  x, uint8_t y ) { return (x < y) ? x : y; }
TU_ATTR_ALWAYS_INLINE static inline uint16_t tu_min16 (uint16_t x, uint16_t y) { return (x < y) ? x : y; }
TU_ATTR_ALWAYS_INLINE static inline uint32_t tu_min32 (uint32_t x, uint32_t y) { return (x < y) ? x : y; }

//------------- Max -------------//
TU_ATTR_ALWAYS_INLINE static inline uint8_t  tu_max8  (uint8_t  x, uint8_t y ) { return (x > y) ? x : y; }
TU_ATTR_ALWAYS_INLINE static inline uint16_t tu_max16 (uint16_t x, uint16_t y) { return (x > y) ? x : y; }
TU_ATTR_ALWAYS_INLINE static inline uint32_t tu_max32 (uint32_t x, uint32_t y) { return (x > y) ? x : y; }

//------------- Align -------------//
TU_ATTR_ALWAYS_INLINE static inline uint32_t tu_align(uint32_t value, uint32_t alignment) {
  return value & ((uint32_t) ~(alignment-1));
}

TU_ATTR_ALWAYS_INLINE static inline uint32_t tu_align4  (uint32_t value) { return (value & 0xFFFFFFFCUL); }
TU_ATTR_ALWAYS_INLINE static inline uint32_t tu_align8  (uint32_t value) { return (value & 0xFFFFFFF8UL); }
TU_ATTR_ALWAYS_INLINE static inline uint32_t tu_align16 (uint32_t value) { return (value & 0xFFFFFFF0UL); }
TU_ATTR_ALWAYS_INLINE static inline uint32_t tu_align32 (uint32_t value) { return (value & 0xFFFFFFE0UL); }
TU_ATTR_ALWAYS_INLINE static inline uint32_t tu_align4k (uint32_t value) { return (value & 0xFFFFF000UL); }
TU_ATTR_ALWAYS_INLINE static inline uint32_t tu_offset4k(uint32_t value) { return (value & 0xFFFUL); }

TU_ATTR_ALWAYS_INLINE static inline bool tu_is_aligned32(uint32_t value) { return (value & 0x1FUL) == 0; }
TU_ATTR_ALWAYS_INLINE static inline bool tu_is_aligned64(uint64_t value) { return (value & 0x3FUL) == 0; }

//------------- Mathematics -------------//
TU_ATTR_ALWAYS_INLINE static inline uint32_t tu_div_ceil(uint32_t v, uint32_t d) { return TU_DIV_CEIL(v, d); }
TU_ATTR_ALWAYS_INLINE static inline uint32_t tu_div_round_nearest(uint32_t v, uint32_t d) { return TU_DIV_ROUND_NEAREST(v, d); }

TU_ATTR_ALWAYS_INLINE static inline uint32_t tu_round_up(uint32_t v, uint32_t f) { return tu_div_ceil(v, f) * f; }

// log2 of a value is its MSB's position
// TODO use clz TODO remove
TU_ATTR_ALWAYS_INLINE static inline uint8_t tu_log2(uint32_t value) {
  uint8_t result = 0;
  while (value >>= 1) { result++; }
  return result;
}

//static inline uint8_t tu_log2(uint32_t value)
//{
//   return sizeof(uint32_t) * CHAR_BIT - __builtin_clz(x) - 1;
//}

TU_ATTR_ALWAYS_INLINE static inline bool tu_is_power_of_two(uint32_t value) {
   return (value != 0) && ((value & (value - 1)) == 0);
}

//------------- Unaligned Access -------------//
#if TUP_ARCH_STRICT_ALIGN

// Rely on compiler to generate correct code for unaligned access
typedef struct { uint16_t val; } TU_ATTR_PACKED tu_unaligned_uint16_t;
typedef struct { uint32_t val; } TU_ATTR_PACKED tu_unaligned_uint32_t;

TU_ATTR_ALWAYS_INLINE static inline uint32_t tu_unaligned_read32(const void *mem) {
  tu_unaligned_uint32_t const *ua32 = (tu_unaligned_uint32_t const *) mem;
  return ua32->val;
}

TU_ATTR_ALWAYS_INLINE static inline void tu_unaligned_write32(void *mem, uint32_t value) {
  tu_unaligned_uint32_t *ua32 = (tu_unaligned_uint32_t *) mem;
  ua32->val = value;
}

TU_ATTR_ALWAYS_INLINE static inline uint16_t tu_unaligned_read16(const void *mem) {
  tu_unaligned_uint16_t const *ua16 = (tu_unaligned_uint16_t const *) mem;
  return ua16->val;
}

TU_ATTR_ALWAYS_INLINE static inline void tu_unaligned_write16(void *mem, uint16_t value) {
  tu_unaligned_uint16_t *ua16 = (tu_unaligned_uint16_t *) mem;
  ua16->val = value;
}

#elif TUP_MCU_STRICT_ALIGN

// MCU such as LPC_IP3511 Highspeed cannot access unaligned memory on USB_RAM although it is ARM M4.
// We have to manually pick up bytes since tu_unaligned_uint32_t will still generate unaligned code
// NOTE: volatile cast to memory to prevent compiler to optimize and generate unaligned code
// TODO Big Endian may need minor changes
TU_ATTR_ALWAYS_INLINE static inline uint32_t tu_unaligned_read32(const void* mem)
{
  volatile uint8_t const* buf8 = (uint8_t const*) mem;
  return tu_u32(buf8[3], buf8[2], buf8[1], buf8[0]);
}

TU_ATTR_ALWAYS_INLINE static inline void tu_unaligned_write32(void* mem, uint32_t value)
{
  volatile uint8_t* buf8 = (uint8_t*) mem;
  buf8[0] = tu_u32_byte0(value);
  buf8[1] = tu_u32_byte1(value);
  buf8[2] = tu_u32_byte2(value);
  buf8[3] = tu_u32_byte3(value);
}

TU_ATTR_ALWAYS_INLINE static inline uint16_t tu_unaligned_read16(const void* mem)
{
  volatile uint8_t const* buf8 = (uint8_t const*) mem;
  return tu_u16(buf8[1], buf8[0]);
}

TU_ATTR_ALWAYS_INLINE static inline void tu_unaligned_write16(void* mem, uint16_t value)
{
  volatile uint8_t* buf8 = (uint8_t*) mem;
  buf8[0] = tu_u16_low(value);
  buf8[1] = tu_u16_high(value);
}


#else

// MCU that could access unaligned memory natively
TU_ATTR_ALWAYS_INLINE static inline uint32_t tu_unaligned_read32(const void *mem) {
  return *((uint32_t const *) mem);
}

TU_ATTR_ALWAYS_INLINE static inline uint16_t tu_unaligned_read16(const void *mem) {
  return *((uint16_t const *) mem);
}

TU_ATTR_ALWAYS_INLINE static inline void tu_unaligned_write32(void *mem, uint32_t value) {
  *((uint32_t *) mem) = value;
}

TU_ATTR_ALWAYS_INLINE static inline void tu_unaligned_write16(void *mem, uint16_t value) {
  *((uint16_t *) mem) = value;
}

#endif

// To be removed
//------------- Binary constant -------------//
#if defined(__GNUC__) && !defined(__CC_ARM)

#define TU_BIN8(x)               ((uint8_t)  (0b##x))
#define TU_BIN16(b1, b2)         ((uint16_t) (0b##b1##b2))
#define TU_BIN32(b1, b2, b3, b4) ((uint32_t) (0b##b1##b2##b3##b4))

#else

//  internal macro of B8, B16, B32
#define _B8__(x) (((x&0x0000000FUL)?1:0) \
                +((x&0x000000F0UL)?2:0) \
                +((x&0x00000F00UL)?4:0) \
                +((x&0x0000F000UL)?8:0) \
                +((x&0x000F0000UL)?16:0) \
                +((x&0x00F00000UL)?32:0) \
                +((x&0x0F000000UL)?64:0) \
                +((x&0xF0000000UL)?128:0))

#define TU_BIN8(d) ((uint8_t) _B8__(0x##d##UL))
#define TU_BIN16(dmsb,dlsb) (((uint16_t)TU_BIN8(dmsb)<<8) + TU_BIN8(dlsb))
#define TU_BIN32(dmsb,db2,db3,dlsb) \
            (((uint32_t)TU_BIN8(dmsb)<<24) \
            + ((uint32_t)TU_BIN8(db2)<<16) \
            + ((uint32_t)TU_BIN8(db3)<<8) \
            + TU_BIN8(dlsb))
#endif

//--------------------------------------------------------------------+
// Descriptor helper
//--------------------------------------------------------------------+

// return next descriptor
TU_ATTR_ALWAYS_INLINE static inline uint8_t const * tu_desc_next(void const* desc) {
  uint8_t const* desc8 = (uint8_t const*) desc;
  return desc8 + desc8[DESC_OFFSET_LEN];
}

// get descriptor length
TU_ATTR_ALWAYS_INLINE static inline uint8_t tu_desc_len(void const* desc) {
  return ((uint8_t const*) desc)[DESC_OFFSET_LEN];
}

// get descriptor type
TU_ATTR_ALWAYS_INLINE static inline uint8_t tu_desc_type(void const* desc) {
  return ((uint8_t const*) desc)[DESC_OFFSET_TYPE];
}

// get descriptor subtype
TU_ATTR_ALWAYS_INLINE static inline uint8_t tu_desc_subtype(void const* desc) {
  return ((uint8_t const*) desc)[DESC_OFFSET_SUBTYPE];
}

TU_ATTR_ALWAYS_INLINE static inline uint8_t tu_desc_in_bounds(uint8_t const* p_desc, uint8_t const* desc_end) {
  return (p_desc < desc_end) && (tu_desc_next(p_desc) <= desc_end);
}

// find descriptor that match byte1 (type)
uint8_t const * tu_desc_find(uint8_t const* desc, uint8_t const* end, uint8_t byte1);

// find descriptor that match byte1 (type) and byte2
uint8_t const * tu_desc_find2(uint8_t const* desc, uint8_t const* end, uint8_t byte1, uint8_t byte2);

// find descriptor that match byte1 (type) and byte2
uint8_t const * tu_desc_find3(uint8_t const* desc, uint8_t const* end, uint8_t byte1, uint8_t byte2, uint8_t byte3);

#ifdef __cplusplus
 }
#endif

#endif /* _TUSB_COMMON_H_ */<|MERGE_RESOLUTION|>--- conflicted
+++ resolved
@@ -47,24 +47,17 @@
 #define U16_TO_U8S_BE(_u16)           TU_U16_HIGH(_u16), TU_U16_LOW(_u16)
 #define U16_TO_U8S_LE(_u16)           TU_U16_LOW(_u16), TU_U16_HIGH(_u16)
 
-<<<<<<< HEAD
-#define TU_U24(_high, _mid, _low)  ((uint32_t) (((_high) << 16) | ((_mid) << 8) | (_low)))
-#define TU_U24_HIGH(_u24)         ((uint8_t) (((_u24) >> 16) & 0x0000ff))
-#define TU_U24_MID(_u24)          ((uint8_t) (((_u24) >>  8) & 0x0000ff))
-#define TU_U24_LOW(_u24)          ((uint8_t) (((_u24)       ) & 0x0000ff))
-#define U24_TO_U8S_BE(_u24)       TU_U24_HIGH(_u24), TU_U24_MID(_u24), TU_U24_LOW(_u24)
-#define U24_TO_U8S_LE(_u24)       TU_U24_LOW(_u24), TU_U24_MID(_u24), TU_U24_HIGH(_u24)
-
-#define TU_U32_BYTE3(_u32)    ((uint8_t) ((((uint32_t) _u32) >> 24) & 0x000000ff)) // MSB
-#define TU_U32_BYTE2(_u32)    ((uint8_t) ((((uint32_t) _u32) >> 16) & 0x000000ff))
-#define TU_U32_BYTE1(_u32)    ((uint8_t) ((((uint32_t) _u32) >>  8) & 0x000000ff))
-#define TU_U32_BYTE0(_u32)    ((uint8_t) (((uint32_t)  _u32)        & 0x000000ff)) // LSB
-=======
+#define TU_U24(_high, _mid, _low)     ((uint32_t) (((_high) << 16) | ((_mid) << 8) | (_low)))
+#define TU_U24_HIGH(_u24)             ((uint8_t) (((_u24) >> 16) & 0x0000ff))
+#define TU_U24_MID(_u24)              ((uint8_t) (((_u24) >>  8) & 0x0000ff))
+#define TU_U24_LOW(_u24)              ((uint8_t) (((_u24)       ) & 0x0000ff))
+#define U24_TO_U8S_BE(_u24)           TU_U24_HIGH(_u24), TU_U24_MID(_u24), TU_U24_LOW(_u24)
+#define U24_TO_U8S_LE(_u24)           TU_U24_LOW(_u24), TU_U24_MID(_u24), TU_U24_HIGH(_u24)
+
 #define TU_U32_BYTE3(_u32)            ((uint8_t) ((((uint32_t) _u32) >> 24) & 0x000000ff)) // MSB
 #define TU_U32_BYTE2(_u32)            ((uint8_t) ((((uint32_t) _u32) >> 16) & 0x000000ff))
 #define TU_U32_BYTE1(_u32)            ((uint8_t) ((((uint32_t) _u32) >>  8) & 0x000000ff))
 #define TU_U32_BYTE0(_u32)            ((uint8_t) (((uint32_t)  _u32)        & 0x000000ff)) // LSB
->>>>>>> ac37176c
 
 #define U32_TO_U8S_BE(_u32)           TU_U32_BYTE3(_u32), TU_U32_BYTE2(_u32), TU_U32_BYTE1(_u32), TU_U32_BYTE0(_u32)
 #define U32_TO_U8S_LE(_u32)           TU_U32_BYTE0(_u32), TU_U32_BYTE1(_u32), TU_U32_BYTE2(_u32), TU_U32_BYTE3(_u32)
