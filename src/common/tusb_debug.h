/*
 * The MIT License (MIT)
 *
 * Copyright (c) 2022, Ha Thach (tinyusb.org)
 *
 * Permission is hereby granted, free of charge, to any person obtaining a copy
 * of this software and associated documentation files (the "Software"), to deal
 * in the Software without restriction, including without limitation the rights
 * to use, copy, modify, merge, publish, distribute, sublicense, and/or sell
 * copies of the Software, and to permit persons to whom the Software is
 * furnished to do so, subject to the following conditions:
 *
 * The above copyright notice and this permission notice shall be included in
 * all copies or substantial portions of the Software.
 *
 * THE SOFTWARE IS PROVIDED "AS IS", WITHOUT WARRANTY OF ANY KIND, EXPRESS OR
 * IMPLIED, INCLUDING BUT NOT LIMITED TO THE WARRANTIES OF MERCHANTABILITY,
 * FITNESS FOR A PARTICULAR PURPOSE AND NONINFRINGEMENT. IN NO EVENT SHALL THE
 * AUTHORS OR COPYRIGHT HOLDERS BE LIABLE FOR ANY CLAIM, DAMAGES OR OTHER
 * LIABILITY, WHETHER IN AN ACTION OF CONTRACT, TORT OR OTHERWISE, ARISING FROM,
 * OUT OF OR IN CONNECTION WITH THE SOFTWARE OR THE USE OR OTHER DEALINGS IN
 * THE SOFTWARE.
 *
 * This file is part of the TinyUSB stack.
 */

#ifndef TUSB_DEBUG_H_
#define TUSB_DEBUG_H_

#ifdef __cplusplus
 extern "C" {
#endif

//--------------------------------------------------------------------+
// Debug
//--------------------------------------------------------------------+

// CFG_TUSB_DEBUG for debugging
// 0 : no debug
// 1 : print error
// 2 : print warning
// 3 : print info
#if CFG_TUSB_DEBUG

// Enum to String for debugging purposes
#if CFG_TUSB_DEBUG >= CFG_TUH_LOG_LEVEL || CFG_TUSB_DEBUG >= CFG_TUD_LOG_LEVEL
extern char const* const tu_str_speed[];
extern char const* const tu_str_std_request[];
extern char const* const tu_str_xfer_result[];
#endif

void tu_print_mem(void const *buf, uint32_t count, uint8_t indent);

#ifdef CFG_TUSB_DEBUG_PRINTF
  extern int CFG_TUSB_DEBUG_PRINTF(const char *format, ...);
  #define tu_printf    CFG_TUSB_DEBUG_PRINTF
#else
  #include <stdio.h>
  #define tu_printf    printf
#endif

TU_ATTR_ALWAYS_INLINE static inline void tu_print_buf(uint8_t const* buf, uint32_t bufsize) {
  for(uint32_t i=0; i<bufsize; i++) {
    (void) tu_printf("%02X ", buf[i]);
  }
  (void) tu_printf("\r\n");
}

// Log with Level
#define TU_LOG(n, ...)        TU_XSTRCAT(TU_LOG, n)(__VA_ARGS__)
#define TU_LOG_MEM(n, ...)    TU_XSTRCAT3(TU_LOG, n, _MEM)(__VA_ARGS__)
#define TU_LOG_BUF(n, ...)    TU_XSTRCAT3(TU_LOG, n, _BUF)(__VA_ARGS__)
#define TU_LOG_INT(n, ...)    TU_XSTRCAT3(TU_LOG, n, _INT)(__VA_ARGS__)
#define TU_LOG_HEX(n, ...)    TU_XSTRCAT3(TU_LOG, n, _HEX)(__VA_ARGS__)
#define TU_LOG_LOCATION()     (void) tu_printf("%s: %d:\r\n", __PRETTY_FUNCTION__, __LINE__)
#define TU_LOG_FAILED()       (void) tu_printf("%s: %d: Failed\r\n", __PRETTY_FUNCTION__, __LINE__)

// Log Level 1: Error
<<<<<<< HEAD
#define TU_LOG1               (void) tu_printf
=======
#define TU_LOG1(...)          (void) tu_printf(__VA_ARGS__)
>>>>>>> 5d351828
#define TU_LOG1_MEM           tu_print_mem
#define TU_LOG1_BUF(_x, _n)   tu_print_buf((uint8_t const*)(_x), _n)
#define TU_LOG1_INT(_x)       (void) tu_printf(#_x " = %ld\r\n", (unsigned long) (_x) )
#define TU_LOG1_HEX(_x)       (void) tu_printf(#_x " = 0x%lX\r\n", (unsigned long) (_x) )

// Log Level 2: Warn
#if CFG_TUSB_DEBUG >= 2
  #define TU_LOG2             TU_LOG1
  #define TU_LOG2_MEM         TU_LOG1_MEM
  #define TU_LOG2_BUF         TU_LOG1_BUF
  #define TU_LOG2_INT         TU_LOG1_INT
  #define TU_LOG2_HEX         TU_LOG1_HEX
#endif

// Log Level 3: Info
#if CFG_TUSB_DEBUG >= 3
  #define TU_LOG3             TU_LOG1
  #define TU_LOG3_MEM         TU_LOG1_MEM
  #define TU_LOG3_BUF         TU_LOG1_BUF
  #define TU_LOG3_INT         TU_LOG1_INT
  #define TU_LOG3_HEX         TU_LOG1_HEX
#endif

typedef struct {
  uint32_t key;
  const char* data;
} tu_lookup_entry_t;

typedef struct {
  uint16_t count;
  tu_lookup_entry_t const* items;
} tu_lookup_table_t;

static inline const char* tu_lookup_find(tu_lookup_table_t const* p_table, uint32_t key) {
  for(uint16_t i=0; i<p_table->count; i++) {
    if (p_table->items[i].key == key) {
      return p_table->items[i].data;
    }
  }

  // not found return the key value in hex
  static char not_found[11];
  if (snprintf(not_found, sizeof(not_found), "0x%08lX", (unsigned long) key) <= 0) {
    not_found[0] = 0;
  }
  return not_found;
}

#endif // CFG_TUSB_DEBUG

#ifndef TU_LOG
  #define TU_LOG(n, ...)
  #define TU_LOG_MEM(n, ...)
  #define TU_LOG_BUF(n, ...)
  #define TU_LOG_INT(n, ...)
  #define TU_LOG_HEX(n, ...)
  #define TU_LOG_LOCATION()
  #define TU_LOG_FAILED()
#endif

#define TU_LOG0(...)
#define TU_LOG0_MEM(...)
#define TU_LOG0_BUF(...)
#define TU_LOG0_INT(...)
#define TU_LOG0_HEX(...)

#ifndef TU_LOG1
  #define TU_LOG1(...)
  #define TU_LOG1_MEM(...)
  #define TU_LOG1_BUF(...)
  #define TU_LOG1_INT(...)
  #define TU_LOG1_HEX(...)
#endif

#ifndef TU_LOG2
  #define TU_LOG2(...)
  #define TU_LOG2_MEM(...)
  #define TU_LOG2_BUF(...)
  #define TU_LOG2_INT(...)
  #define TU_LOG2_HEX(...)
#endif

#ifndef TU_LOG3
  #define TU_LOG3(...)
  #define TU_LOG3_MEM(...)
  #define TU_LOG3_BUF(...)
  #define TU_LOG3_INT(...)
  #define TU_LOG3_HEX(...)
#endif

#ifdef __cplusplus
 }
#endif

#endif<|MERGE_RESOLUTION|>--- conflicted
+++ resolved
@@ -76,11 +76,7 @@
 #define TU_LOG_FAILED()       (void) tu_printf("%s: %d: Failed\r\n", __PRETTY_FUNCTION__, __LINE__)
 
 // Log Level 1: Error
-<<<<<<< HEAD
-#define TU_LOG1               (void) tu_printf
-=======
 #define TU_LOG1(...)          (void) tu_printf(__VA_ARGS__)
->>>>>>> 5d351828
 #define TU_LOG1_MEM           tu_print_mem
 #define TU_LOG1_BUF(_x, _n)   tu_print_buf((uint8_t const*)(_x), _n)
 #define TU_LOG1_INT(_x)       (void) tu_printf(#_x " = %ld\r\n", (unsigned long) (_x) )
