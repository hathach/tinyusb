--- conflicted
+++ resolved
@@ -179,7 +179,6 @@
 bool     tu_fifo_peek(tu_fifo_t *f, void *p_buffer);
 uint16_t tu_fifo_peek_n(tu_fifo_t *f, void *p_buffer, uint16_t n);
 
-<<<<<<< HEAD
 //--------------------------------------------------------------------+
 // Read API
 // peek() + advance read index
@@ -188,17 +187,6 @@
 bool     tu_fifo_read(tu_fifo_t *f, void *buffer);
 TU_ATTR_ALWAYS_INLINE static inline uint16_t tu_fifo_read_n(tu_fifo_t *f, void *buffer, uint16_t n) {
   return tu_fifo_read_n_access(f, buffer, n, TU_FIFO_INC_ADDR_RW8);
-=======
-uint16_t tu_fifo_count(const tu_fifo_t *f);
-uint16_t tu_fifo_remaining(const tu_fifo_t *f);
-bool     tu_fifo_full(const tu_fifo_t *f);
-bool     tu_fifo_overflowed(const tu_fifo_t *f);
-
-TU_ATTR_ALWAYS_INLINE static inline bool tu_fifo_empty(const tu_fifo_t *f) {
-  uint16_t wr_idx = f->wr_idx;
-  uint16_t rd_idx = f->rd_idx;
-  return wr_idx == rd_idx;
->>>>>>> 38842491
 }
 
 //--------------------------------------------------------------------+
@@ -256,7 +244,9 @@
 }
 
 TU_ATTR_ALWAYS_INLINE static inline bool tu_fifo_empty(const tu_fifo_t *f) {
-  return f->wr_idx == f->rd_idx;
+  const uint16_t wr_idx = f->wr_idx;
+  const uint16_t rd_idx = f->rd_idx;
+  return wr_idx == rd_idx;
 }
 
 // return number of items in fifo, capped to fifo's depth
