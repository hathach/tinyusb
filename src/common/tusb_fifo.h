--- conflicted
+++ resolved
@@ -205,11 +205,6 @@
   return tu_fifo_read_n_access_mode(f, buffer, n, TU_FIFO_INC_ADDR_RW8);
 }
 
-<<<<<<< HEAD
-TU_ATTR_ALWAYS_INLINE static inline bool tu_fifo_empty(const tu_fifo_t *f) {
-  uint16_t rd_idx = f->rd_idx;
-  return f->wr_idx == rd_idx;
-=======
 // discard first n items from fifo i.e advance read pointer by n with mutex
 // return number of discarded items
 uint16_t tu_fifo_discard_n(tu_fifo_t *f, uint16_t n);
@@ -221,7 +216,6 @@
 bool     tu_fifo_write(tu_fifo_t *f, const void *data);
 TU_ATTR_ALWAYS_INLINE static inline uint16_t tu_fifo_write_n(tu_fifo_t *f, const void *data, uint16_t n) {
   return tu_fifo_write_n_access_mode(f, data, n, TU_FIFO_INC_ADDR_RW8);
->>>>>>> 7ee288bc
 }
 
 //--------------------------------------------------------------------+
