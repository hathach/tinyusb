--- conflicted
+++ resolved
@@ -80,7 +80,18 @@
   TUH_CFGID_MAX3421 = 200,
 };
 
-<<<<<<< HEAD
+typedef struct {
+  uint8_t max_nak; // max NAK per endpoint per frame
+  uint8_t cpuctl; // R16: CPU Control Register
+  uint8_t pinctl; // R17: Pin Control Register. FDUPSPI bit is ignored
+} tuh_configure_max3421_t;
+
+typedef union {
+  // For TUH_CFGID_RPI_PIO_USB_CONFIGURATION use pio_usb_configuration_t
+
+  tuh_configure_max3421_t max3421;
+} tuh_configure_param_t;
+
 // Return data for tuh_devtree_get_info()
 typedef struct
 {
@@ -89,19 +100,6 @@
   uint8_t hub_port;
   uint8_t speed;
 } tuh_devtree_info_t;
-=======
-typedef struct {
-  uint8_t max_nak; // max NAK per endpoint per frame
-  uint8_t cpuctl; // R16: CPU Control Register
-  uint8_t pinctl; // R17: Pin Control Register. FDUPSPI bit is ignored
-} tuh_configure_max3421_t;
-
-typedef union {
-  // For TUH_CFGID_RPI_PIO_USB_CONFIGURATION use pio_usb_configuration_t
-
-  tuh_configure_max3421_t max3421;
-} tuh_configure_param_t;
->>>>>>> 4485bffd
 
 //--------------------------------------------------------------------+
 // APPLICATION CALLBACK
