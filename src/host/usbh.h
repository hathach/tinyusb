/*
 * The MIT License (MIT)
 *
 * Copyright (c) 2019 Ha Thach (tinyusb.org)
 *
 * Permission is hereby granted, free of charge, to any person obtaining a copy
 * of this software and associated documentation files (the "Software"), to deal
 * in the Software without restriction, including without limitation the rights
 * to use, copy, modify, merge, publish, distribute, sublicense, and/or sell
 * copies of the Software, and to permit persons to whom the Software is
 * furnished to do so, subject to the following conditions:
 *
 * The above copyright notice and this permission notice shall be included in
 * all copies or substantial portions of the Software.
 *
 * THE SOFTWARE IS PROVIDED "AS IS", WITHOUT WARRANTY OF ANY KIND, EXPRESS OR
 * IMPLIED, INCLUDING BUT NOT LIMITED TO THE WARRANTIES OF MERCHANTABILITY,
 * FITNESS FOR A PARTICULAR PURPOSE AND NONINFRINGEMENT. IN NO EVENT SHALL THE
 * AUTHORS OR COPYRIGHT HOLDERS BE LIABLE FOR ANY CLAIM, DAMAGES OR OTHER
 * LIABILITY, WHETHER IN AN ACTION OF CONTRACT, TORT OR OTHERWISE, ARISING FROM,
 * OUT OF OR IN CONNECTION WITH THE SOFTWARE OR THE USE OR OTHER DEALINGS IN
 * THE SOFTWARE.
 *
 * This file is part of the TinyUSB stack.
 */

#ifndef _TUSB_USBH_H_
#define _TUSB_USBH_H_

#ifdef __cplusplus
 extern "C" {
#endif

#include "common/tusb_common.h"

//--------------------------------------------------------------------+
// MACRO CONSTANT TYPEDEF
//--------------------------------------------------------------------+

// forward declaration
struct tuh_xfer_s;
typedef struct tuh_xfer_s tuh_xfer_t;

typedef void (*tuh_xfer_cb_t)(tuh_xfer_t* xfer);

// Note1: layout and order of this will be changed in near future
// it is advised to initialize it using member name
// Note2: not all field is available/meaningful in callback,
// some info is not saved by usbh to save SRAM
struct tuh_xfer_s {
  uint8_t daddr;
  uint8_t ep_addr;
  uint8_t TU_RESERVED;      // reserved
  xfer_result_t result;

  uint32_t actual_len;      // excluding setup packet

  union {
    tusb_control_request_t const* setup; // setup packet pointer if control transfer
    uint32_t buflen;                     // expected length if not control transfer (not available in callback)
  };

  uint8_t* buffer;           // not available in callback if not control transfer
  tuh_xfer_cb_t complete_cb;
  uintptr_t user_data;

  // uint32_t timeout_ms;    // place holder, not supported yet
};

// Subject to change
typedef struct {
  uint8_t daddr;
  tusb_desc_interface_t desc;
} tuh_itf_info_t;

// ConfigID for tuh_configure()
enum {
  TUH_CFGID_INVALID = 0,
  TUH_CFGID_RPI_PIO_USB_CONFIGURATION = 100, // cfg_param: pio_usb_configuration_t
  TUH_CFGID_MAX3421 = 200,
};

typedef struct {
  uint8_t max_nak; // max NAK per endpoint per frame to save CPU/SPI bus usage
  uint8_t cpuctl; // R16: CPU Control Register
  uint8_t pinctl; // R17: Pin Control Register. FDUPSPI bit is ignored
} tuh_configure_max3421_t;

typedef union {
  // For TUH_CFGID_RPI_PIO_USB_CONFIGURATION use pio_usb_configuration_t

  tuh_configure_max3421_t max3421;
} tuh_configure_param_t;

//--------------------------------------------------------------------+
// APPLICATION CALLBACK
//--------------------------------------------------------------------+

<<<<<<< HEAD
// Give the application an opportunity to grab the device descriptor
TU_ATTR_WEAK void tuh_desc_device_cb(uint8_t daddr, const tusb_desc_device_t *desc_device);

// Give the application an opportunity to grab the configuration descriptor
TU_ATTR_WEAK void tuh_desc_config_cb(uint8_t daddr, const tusb_desc_configuration_t *desc_config);

// Invoked when device is mounted (configured)
=======
// Invoked when a device is mounted (configured)
>>>>>>> 5afcfb75
TU_ATTR_WEAK void tuh_mount_cb (uint8_t daddr);

// Invoked when a device failed to mount during enumeration process
// TU_ATTR_WEAK void tuh_mount_failed_cb (uint8_t daddr);

// Invoked when a device is unmounted (detached)
TU_ATTR_WEAK void tuh_umount_cb(uint8_t daddr);

// Invoked when there is a new usb event, which need to be processed by tuh_task()/tuh_task_ext()
void tuh_event_hook_cb(uint8_t rhport, uint32_t eventid, bool in_isr);

//--------------------------------------------------------------------+
// APPLICATION API
//--------------------------------------------------------------------+

// Configure host stack behavior with dynamic or port-specific parameters.
// Should be called before tuh_init()
// - cfg_id   : configure ID (TBD)
// - cfg_param: configure data, structure depends on the ID
bool tuh_configure(uint8_t rhport, uint32_t cfg_id, const void* cfg_param);

// New API to replace tuh_init() to init host stack on specific roothub port
bool tuh_rhport_init(uint8_t rhport, const tusb_rhport_init_t* rh_init);

// Init host stack
#if TUSB_VERSION_NUMBER > 2000  // 0.20.0
TU_ATTR_DEPRECATED("Please use tusb_init(rhport, rh_init) instead")
#endif
TU_ATTR_ALWAYS_INLINE static inline bool tuh_init(uint8_t rhport) {
  const tusb_rhport_init_t rh_init = {
    .role = TUSB_ROLE_HOST,
    .speed = TUH_OPT_HIGH_SPEED ? TUSB_SPEED_HIGH : TUSB_SPEED_FULL,
  };
  return tuh_rhport_init(rhport, &rh_init);
}

// Deinit host stack on rhport
bool tuh_deinit(uint8_t rhport);

// Check if host stack is already initialized with any roothub ports
// To check if an rhport is initialized, use tuh_rhport_is_active()
bool tuh_inited(void);

// Task function should be called in main/rtos loop, extended version of tuh_task()
// - timeout_ms: millisecond to wait, zero = no wait, 0xFFFFFFFF = wait forever
// - in_isr: if function is called in ISR
void tuh_task_ext(uint32_t timeout_ms, bool in_isr);

// Task function should be called in main/rtos loop
TU_ATTR_ALWAYS_INLINE static inline
void tuh_task(void) {
  tuh_task_ext(UINT32_MAX, false);
}

// Check if there is pending events need processing by tuh_task()
bool tuh_task_event_ready(void);

#ifndef _TUSB_HCD_H_
extern void hcd_int_handler(uint8_t rhport, bool in_isr);
#endif

// Interrupt handler alias to HCD with in_isr as optional parameter
#define _tuh_int_handler_arg0()                   TU_VERIFY_STATIC(false, "tuh_int_handler() must have 1 or 2 arguments")
#define _tuh_int_handler_arg1(_rhport)            hcd_int_handler(_rhport, true)
#define _tuh_int_handler_arg2(_rhport, _in_isr)   hcd_int_handler(_rhport, _in_isr)
#define tuh_int_handler(...)   TU_FUNC_OPTIONAL_ARG(_tuh_int_handler, __VA_ARGS__)

// Check if roothub port is initialized and active as a host
bool tuh_rhport_is_active(uint8_t rhport);

// Assert/de-assert Bus Reset signal to roothub port. USB specs: it should last 10-50ms
bool tuh_rhport_reset_bus(uint8_t rhport, bool active);

//--------------------------------------------------------------------+
// Device API
//--------------------------------------------------------------------+

// Get VID/PID of device
bool tuh_vid_pid_get(uint8_t daddr, uint16_t* vid, uint16_t* pid);

// Get speed of device
tusb_speed_t tuh_speed_get(uint8_t daddr);

// Check if device is connected and configured
bool tuh_mounted(uint8_t daddr);

// Check if device is suspended
TU_ATTR_ALWAYS_INLINE static inline
bool tuh_suspended(uint8_t daddr) {
  // TODO implement suspend & resume on host
  (void) daddr;
  return false;
}

// Check if device is ready to communicate with
TU_ATTR_ALWAYS_INLINE static inline
bool tuh_ready(uint8_t daddr) {
  return tuh_mounted(daddr) && !tuh_suspended(daddr);
}

//--------------------------------------------------------------------+
// Transfer API
//--------------------------------------------------------------------+

// Submit a control transfer
//  - async: complete callback invoked when finished.
//  - sync : blocking if complete callback is NULL.
bool tuh_control_xfer(tuh_xfer_t* xfer);

// Submit a bulk/interrupt transfer
//  - async: complete callback invoked when finished.
//  - sync : blocking if complete callback is NULL.
bool tuh_edpt_xfer(tuh_xfer_t* xfer);

// Open a non-control endpoint
bool tuh_edpt_open(uint8_t daddr, tusb_desc_endpoint_t const * desc_ep);

// Abort a queued transfer. Note: it can only abort transfer that has not been started
// Return true if a queued transfer is aborted, false if there is no transfer to abort
bool tuh_edpt_abort_xfer(uint8_t daddr, uint8_t ep_addr);

// Set Configuration (control transfer)
// config_num = 0 will un-configure device. Note: config_num = config_descriptor_index + 1
// true on success, false if there is on-going control transfer or incorrect parameters
// if complete_cb == NULL i.e blocking, user_data should be pointed to xfer_reuslt_t*
bool tuh_configuration_set(uint8_t daddr, uint8_t config_num,
                           tuh_xfer_cb_t complete_cb, uintptr_t user_data);

// Set Interface (control transfer)
// true on success, false if there is on-going control transfer or incorrect parameters
// if complete_cb == NULL i.e blocking, user_data should be pointed to xfer_reuslt_t*
bool tuh_interface_set(uint8_t daddr, uint8_t itf_num, uint8_t itf_alt,
                       tuh_xfer_cb_t complete_cb, uintptr_t user_data);

//--------------------------------------------------------------------+
// Descriptors Asynchronous (non-blocking)
//--------------------------------------------------------------------+

// Get an descriptor (control transfer)
// true on success, false if there is on-going control transfer or incorrect parameters
bool tuh_descriptor_get(uint8_t daddr, uint8_t type, uint8_t index, void* buffer, uint16_t len,
                        tuh_xfer_cb_t complete_cb, uintptr_t user_data);

// Get device descriptor (control transfer)
// true on success, false if there is on-going control transfer or incorrect parameters
bool tuh_descriptor_get_device(uint8_t daddr, void* buffer, uint16_t len,
                               tuh_xfer_cb_t complete_cb, uintptr_t user_data);

// Get configuration descriptor (control transfer)
// true on success, false if there is on-going control transfer or incorrect parameters
bool tuh_descriptor_get_configuration(uint8_t daddr, uint8_t index, void* buffer, uint16_t len,
                                      tuh_xfer_cb_t complete_cb, uintptr_t user_data);

// Get HID report descriptor (control transfer)
// true on success, false if there is on-going control transfer or incorrect parameters
bool tuh_descriptor_get_hid_report(uint8_t daddr, uint8_t itf_num, uint8_t desc_type, uint8_t index, void* buffer, uint16_t len,
                                   tuh_xfer_cb_t complete_cb, uintptr_t user_data);

// Get string descriptor (control transfer)
// true on success, false if there is on-going control transfer or incorrect parameters
// Blocking if complete callback is NULL, in this case 'user_data' must contain xfer_result_t variable
bool tuh_descriptor_get_string(uint8_t daddr, uint8_t index, uint16_t language_id, void* buffer, uint16_t len,
                               tuh_xfer_cb_t complete_cb, uintptr_t user_data);

// Get manufacturer string descriptor (control transfer)
// true on success, false if there is on-going control transfer or incorrect parameters
bool tuh_descriptor_get_manufacturer_string(uint8_t daddr, uint16_t language_id, void* buffer, uint16_t len,
                                            tuh_xfer_cb_t complete_cb, uintptr_t user_data);

// Get product string descriptor (control transfer)
// true on success, false if there is on-going control transfer or incorrect parameters
bool tuh_descriptor_get_product_string(uint8_t daddr, uint16_t language_id, void* buffer, uint16_t len,
                                       tuh_xfer_cb_t complete_cb, uintptr_t user_data);

// Get serial string descriptor (control transfer)
// true on success, false if there is on-going control transfer or incorrect parameters
bool tuh_descriptor_get_serial_string(uint8_t daddr, uint16_t language_id, void* buffer, uint16_t len,
                                      tuh_xfer_cb_t complete_cb, uintptr_t user_data);

//--------------------------------------------------------------------+
// Descriptors Synchronous (blocking)
//--------------------------------------------------------------------+

// Sync (blocking) version of tuh_descriptor_get()
// return transfer result
uint8_t tuh_descriptor_get_sync(uint8_t daddr, uint8_t type, uint8_t index, void* buffer, uint16_t len);

// Sync (blocking) version of tuh_descriptor_get_device()
// return transfer result
uint8_t tuh_descriptor_get_device_sync(uint8_t daddr, void* buffer, uint16_t len);

// Sync (blocking) version of tuh_descriptor_get_configuration()
// return transfer result
uint8_t tuh_descriptor_get_configuration_sync(uint8_t daddr, uint8_t index, void* buffer, uint16_t len);

// Sync (blocking) version of tuh_descriptor_get_hid_report()
// return transfer result
uint8_t tuh_descriptor_get_hid_report_sync(uint8_t daddr, uint8_t itf_num, uint8_t desc_type, uint8_t index, void* buffer, uint16_t len);

// Sync (blocking) version of tuh_descriptor_get_string()
// return transfer result
uint8_t tuh_descriptor_get_string_sync(uint8_t daddr, uint8_t index, uint16_t language_id, void* buffer, uint16_t len);

// Sync (blocking) version of tuh_descriptor_get_manufacturer_string()
// return transfer result
uint8_t tuh_descriptor_get_manufacturer_string_sync(uint8_t daddr, uint16_t language_id, void* buffer, uint16_t len);

// Sync (blocking) version of tuh_descriptor_get_product_string()
// return transfer result
uint8_t tuh_descriptor_get_product_string_sync(uint8_t daddr, uint16_t language_id, void* buffer, uint16_t len);

// Sync (blocking) version of tuh_descriptor_get_serial_string()
// return transfer result
uint8_t tuh_descriptor_get_serial_string_sync(uint8_t daddr, uint16_t language_id, void* buffer, uint16_t len);

#ifdef __cplusplus
 }
#endif

#endif<|MERGE_RESOLUTION|>--- conflicted
+++ resolved
@@ -96,17 +96,13 @@
 // APPLICATION CALLBACK
 //--------------------------------------------------------------------+
 
-<<<<<<< HEAD
 // Give the application an opportunity to grab the device descriptor
 TU_ATTR_WEAK void tuh_desc_device_cb(uint8_t daddr, const tusb_desc_device_t *desc_device);
 
 // Give the application an opportunity to grab the configuration descriptor
 TU_ATTR_WEAK void tuh_desc_config_cb(uint8_t daddr, const tusb_desc_configuration_t *desc_config);
 
-// Invoked when device is mounted (configured)
-=======
 // Invoked when a device is mounted (configured)
->>>>>>> 5afcfb75
 TU_ATTR_WEAK void tuh_mount_cb (uint8_t daddr);
 
 // Invoked when a device failed to mount during enumeration process
