--- conflicted
+++ resolved
@@ -415,31 +415,7 @@
   }
 }
 
-<<<<<<< HEAD
-void dcd_edpt_close(uint8_t rhport, uint8_t ep_addr)
-{
-  const unsigned epn      = tu_edpt_number(ep_addr);
-  const unsigned dir      = tu_edpt_dir(ep_addr);
-  endpoint_state_t *ep    = &_dcd.endpoint[epn][dir];
-  buffer_descriptor_t *bd = _dcd.bdt[epn][dir];
-  const unsigned msk      = dir ? USB_ENDPT_EPTXEN_MASK : USB_ENDPT_EPRXEN_MASK;
-
-  dcd_int_disable(rhport);
-
-  CI_REG->EP[epn].CTL &= ~msk;
-  ep->max_packet_size = 0;
-  ep->length          = 0;
-  ep->remaining       = 0;
-  bd[0].head          = 0;
-  bd[1].head          = 0;
-
-  dcd_int_enable(rhport);
-}
-
 bool dcd_edpt_xfer(uint8_t rhport, uint8_t ep_addr, uint8_t * buffer, uint16_t total_bytes, bool is_isr)
-=======
-bool dcd_edpt_xfer(uint8_t rhport, uint8_t ep_addr, uint8_t* buffer, uint16_t total_bytes)
->>>>>>> 790c7a0d
 {
   (void) is_isr;
   const unsigned epn      = tu_edpt_number(ep_addr);
