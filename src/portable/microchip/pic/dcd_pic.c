--- conflicted
+++ resolved
@@ -687,9 +687,6 @@
   if (ie) intr_enable(rhport);
 }
 
-<<<<<<< HEAD
-bool dcd_edpt_xfer(uint8_t rhport, uint8_t ep_addr, uint8_t * buffer, uint16_t total_bytes, bool is_isr)
-=======
 #if 0
 bool dcd_edpt_iso_alloc(uint8_t rhport, uint8_t ep_addr, uint16_t largest_packet_size) {
   (void) rhport;
@@ -705,8 +702,7 @@
 }
 #endif
 
-bool dcd_edpt_xfer(uint8_t rhport, uint8_t ep_addr, uint8_t* buffer, uint16_t total_bytes)
->>>>>>> 790c7a0d
+bool dcd_edpt_xfer(uint8_t rhport, uint8_t ep_addr, uint8_t * buffer, uint16_t total_bytes, bool is_isr)
 {
   (void) is_isr;
 
