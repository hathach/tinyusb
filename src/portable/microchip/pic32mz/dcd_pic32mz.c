--- conflicted
+++ resolved
@@ -451,12 +451,8 @@
   return false;
 }
 
-<<<<<<< HEAD
+
 bool dcd_edpt_xfer(uint8_t rhport, uint8_t ep_addr, uint8_t * buffer, uint16_t total_bytes, bool is_isr)
-=======
-
-bool dcd_edpt_xfer(uint8_t rhport, uint8_t ep_addr, uint8_t * buffer, uint16_t total_bytes)
->>>>>>> 790c7a0d
 {
   (void) is_isr;
   uint8_t const epnum = tu_edpt_number(ep_addr);
