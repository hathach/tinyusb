/*
 * The MIT License (MIT)
 *
 * Copyright (c) 2020 SE TEAM
 *
 * Permission is hereby granted, free of charge, to any person obtaining a copy
 * of this software and associated documentation files (the "Software"), to deal
 * in the Software without restriction, including without limitation the rights
 * to use, copy, modify, merge, publish, distribute, sublicense, and/or sell
 * copies of the Software, and to permit persons to whom the Software is
 * furnished to do so, subject to the following conditions:
 *
 * The above copyright notice and this permission notice shall be included in
 * all copies or substantial portions of the Software.
 *
 * THE SOFTWARE IS PROVIDED "AS IS", WITHOUT WARRANTY OF ANY KIND, EXPRESS OR
 * IMPLIED, INCLUDING BUT NOT LIMITED TO THE WARRANTIES OF MERCHANTABILITY,
 * FITNESS FOR A PARTICULAR PURPOSE AND NONINFRINGEMENT. IN NO EVENT SHALL THE
 * AUTHORS OR COPYRIGHT HOLDERS BE LIABLE FOR ANY CLAIM, DAMAGES OR OTHER
 * LIABILITY, WHETHER IN AN ACTION OF CONTRACT, TORT OR OTHERWISE, ARISING FROM,
 * OUT OF OR IN CONNECTION WITH THE SOFTWARE OR THE USE OR OTHER DEALINGS IN
 * THE SOFTWARE.
 *
 * This file is part of the TinyUSB stack.
 */

#include "tusb_option.h"

#if CFG_TUD_ENABLED && (CFG_TUSB_MCU == OPT_MCU_MM32F327X)

#include "reg_usb_otg_fs.h"
#include "mm32_device.h"
#include "hal_conf.h"
#include "device/dcd.h"

//--------------------------------------------------------------------+
// MACRO TYPEDEF CONSTANT ENUM DECLARATION
//--------------------------------------------------------------------+

enum {
  TOK_PID_OUT   = 0x1u,
  TOK_PID_IN    = 0x9u,
  TOK_PID_SETUP = 0xDu,
};

typedef struct TU_ATTR_PACKED {
  union {
    uint32_t head;
    struct {
      union {
        struct {
          uint16_t         : 2;
          uint16_t tok_pid : 4;
          uint16_t data    : 1;
          uint16_t own     : 1;
          uint16_t         : 8;
        };
        struct {
          uint16_t           : 2;
          uint16_t bdt_stall : 1;
          uint16_t dts       : 1;
          uint16_t ninc      : 1;
          uint16_t keep      : 1;
          uint16_t           : 10;
        };
      };
      uint16_t bc : 10;
      uint16_t    : 6;
    };
  };
  uint8_t *addr;
} buffer_descriptor_t;

TU_VERIFY_STATIC(sizeof(buffer_descriptor_t) == 8, "size is not correct");

typedef struct TU_ATTR_PACKED {
  union {
    uint32_t state;
    struct {
      uint32_t max_packet_size : 11;
      uint32_t                 : 5;
      uint32_t odd             : 1;
      uint32_t                 : 15;
    };
  };
  uint16_t length;
  uint16_t remaining;
} endpoint_state_t;

TU_VERIFY_STATIC(sizeof(endpoint_state_t) == 8, "size is not correct");

typedef struct {
  union {
    /* [#EP][OUT,IN][EVEN,ODD] */
    buffer_descriptor_t bdt[16][2][2];
    uint16_t            bda[512];
  };
  TU_ATTR_ALIGNED(4) union {
    endpoint_state_t endpoint[16][2];
    endpoint_state_t endpoint_unified[16 * 2];
  };
  uint8_t setup_packet[8];
  uint8_t addr;
} dcd_data_t;

//--------------------------------------------------------------------+
// INTERNAL OBJECT & FUNCTION DECLARATION
//--------------------------------------------------------------------+
// BDT(Buffer Descriptor Table) must be 256-byte aligned
CFG_TUD_MEM_SECTION TU_ATTR_ALIGNED(512) static dcd_data_t _dcd;

TU_VERIFY_STATIC(sizeof(_dcd.bdt) == 512, "size is not correct");

static void prepare_next_setup_packet(uint8_t rhport) {
  const unsigned out_odd = _dcd.endpoint[0][0].odd;
  const unsigned in_odd  = _dcd.endpoint[0][1].odd;
  if (_dcd.bdt[0][0][out_odd].own) {
    TU_LOG1("DCD fail to prepare the next SETUP %d %d\r\n", out_odd, in_odd);
    return;
  }
  _dcd.bdt[0][0][out_odd].data     = 0;
  _dcd.bdt[0][0][out_odd ^ 1].data = 1;
  _dcd.bdt[0][1][in_odd].data      = 1;
  _dcd.bdt[0][1][in_odd ^ 1].data  = 0;
<<<<<<< HEAD
  dcd_edpt_xfer(rhport, tu_edpt_addr(0, TUSB_DIR_OUT),
                _dcd.setup_packet, sizeof(_dcd.setup_packet), false);
=======
  dcd_edpt_xfer(rhport, tu_edpt_addr(0, TUSB_DIR_OUT), _dcd.setup_packet, sizeof(_dcd.setup_packet));
>>>>>>> 790c7a0d
}

static void process_stall(uint8_t rhport) {
  if (USB_OTG_FS->EP_CTL[0] & USB_ENDPT_EPSTALL_MASK) {
    /* clear stall condition of the control pipe */
    prepare_next_setup_packet(rhport);
    USB_OTG_FS->EP_CTL[0] &= ~USB_ENDPT_EPSTALL_MASK;
  }
}

static void process_tokdne(uint8_t rhport) {
  const unsigned s         = USB_OTG_FS->STAT;
  USB_OTG_FS->INT_STAT     = USB_ISTAT_TOKDNE_MASK; /* fetch the next token if received */
  buffer_descriptor_t *bd  = (buffer_descriptor_t *)&_dcd.bda[s];
  endpoint_state_t    *ep  = &_dcd.endpoint_unified[s >> 3];
  unsigned             odd = (s & USB_STAT_ODD_MASK) ? 1 : 0;

  /* fetch pid before discarded by the next steps */
  const unsigned pid = bd->tok_pid;
  /* reset values for a next transfer */
  bd->bdt_stall = 0;
  bd->dts       = 1;
  bd->ninc      = 0;
  bd->keep      = 0;
  /* update the odd variable to prepare for the next transfer */
  ep->odd = odd ^ 1;
  if (pid == TOK_PID_SETUP) {
    dcd_event_setup_received(rhport, bd->addr, true);
    USB_OTG_FS->CTL &= ~USB_CTL_TXSUSPENDTOKENBUSY_MASK;
    return;
  }
  if (s >> 4) {
    TU_LOG1("TKDNE %x\r\n", s);
  }

  const unsigned bc        = bd->bc;
  const unsigned remaining = ep->remaining - bc;
  if (remaining && bc == ep->max_packet_size) {
    /* continue the transferring consecutive data */
    ep->remaining            = remaining;
    const int next_remaining = remaining - ep->max_packet_size;
    if (next_remaining > 0) {
      /* prepare to the after next transfer */
      bd->addr += ep->max_packet_size * 2;
      bd->bc = next_remaining > ep->max_packet_size ? ep->max_packet_size : next_remaining;
      __DSB();
      bd->own = 1; /* the own bit must set after addr */
    }
    return;
  }
  const unsigned length = ep->length;
  dcd_event_xfer_complete(rhport, ((s & USB_STAT_TX_MASK) << 4) | (s >> USB_STAT_ENDP_SHIFT), length - remaining,
                          XFER_RESULT_SUCCESS, true);
  if (0 == (s & USB_STAT_ENDP_MASK) && 0 == length) {
    /* After completion a ZLP of control transfer,
     * it prepares for the next steup transfer. */
    if (_dcd.addr) {
      /* When the transfer was the SetAddress,
       * the device address should be updated here. */
      USB_OTG_FS->ADDR = _dcd.addr;
      _dcd.addr        = 0;
    }
    prepare_next_setup_packet(rhport);
  }
}

static void process_bus_reset(uint8_t rhport) {
  USB_OTG_FS->CTL |= USB_CTL_ODDRST_MASK;
  USB_OTG_FS->ADDR    = 0;
  USB_OTG_FS->INT_ENB = (USB_OTG_FS->INT_ENB & ~USB_INTEN_RESUMEEN_MASK) | USB_INTEN_SLEEPEN_MASK;

  USB_OTG_FS->EP_CTL[0] = USB_ENDPT_EPHSHK_MASK | USB_ENDPT_EPRXEN_MASK | USB_ENDPT_EPTXEN_MASK;
  for (unsigned i = 1; i < 16; ++i) {
    USB_OTG_FS->EP_CTL[i] = 0;
  }
  buffer_descriptor_t *bd = _dcd.bdt[0][0];
  for (unsigned i = 0; i < sizeof(_dcd.bdt) / sizeof(*bd); ++i, ++bd) {
    bd->head = 0;
  }
  const endpoint_state_t ep0 = {
    .max_packet_size = CFG_TUD_ENDPOINT0_SIZE,
    .odd             = 0,
    .length          = 0,
    .remaining       = 0,
  };
  _dcd.endpoint[0][0] = ep0;
  _dcd.endpoint[0][1] = ep0;
  tu_memclr(_dcd.endpoint[1], sizeof(_dcd.endpoint) - sizeof(_dcd.endpoint[0]));
  _dcd.addr = 0;
  prepare_next_setup_packet(rhport);
  USB_OTG_FS->CTL &= ~USB_CTL_ODDRST_MASK;
  dcd_event_bus_reset(rhport, TUSB_SPEED_FULL, true);
}

static void process_bus_inactive(uint8_t rhport) {
  (void)rhport;
  const unsigned inten = USB_OTG_FS->INT_ENB;
  USB_OTG_FS->INT_ENB  = (inten & ~USB_INTEN_SLEEPEN_MASK) | USB_INTEN_RESUMEEN_MASK;
  dcd_event_bus_signal(rhport, DCD_EVENT_SUSPEND, true);
}

static void process_bus_active(uint8_t rhport) {
  (void)rhport;
  const unsigned inten = USB_OTG_FS->INT_ENB;
  USB_OTG_FS->INT_ENB  = (inten & ~USB_INTEN_RESUMEEN_MASK) | USB_INTEN_SLEEPEN_MASK;
  dcd_event_bus_signal(rhport, DCD_EVENT_RESUME, true);
}

/*------------------------------------------------------------------*/
/* Device API
 *------------------------------------------------------------------*/
bool dcd_init(uint8_t rhport, const tusb_rhport_init_t *rh_init) {
  (void)rhport;
  (void)rh_init;

  tu_memclr(&_dcd, sizeof(_dcd));
  USB_OTG_FS->BDT_PAGE_01 = (uint8_t)((uintptr_t)_dcd.bdt >> 8);
  USB_OTG_FS->BDT_PAGE_02 = (uint8_t)((uintptr_t)_dcd.bdt >> 16);
  USB_OTG_FS->BDT_PAGE_03 = (uint8_t)((uintptr_t)_dcd.bdt >> 24);

  dcd_connect(rhport);
  NVIC_ClearPendingIRQ(USB_FS_IRQn);
  return true;
}
#define USB_DEVICE_INTERRUPT_PRIORITY (3U)
void dcd_int_enable(uint8_t rhport) {
  uint8_t irqNumber;
  irqNumber = USB_FS_IRQn;
  (void)rhport;
  USB_OTG_FS->INT_ENB = USB_INTEN_USBRSTEN_MASK | USB_INTEN_TOKDNEEN_MASK | USB_INTEN_SLEEPEN_MASK |
                        USB_INTEN_ERROREN_MASK | USB_INTEN_STALLEN_MASK;
  NVIC_SetPriority((IRQn_Type)irqNumber, USB_DEVICE_INTERRUPT_PRIORITY);
  NVIC_EnableIRQ(USB_FS_IRQn);
}

void dcd_int_disable(uint8_t rhport) {
  (void)rhport;
  NVIC_DisableIRQ(USB_FS_IRQn);
  USB_OTG_FS->INT_ENB = 0;
}

void dcd_set_address(uint8_t rhport, uint8_t dev_addr) {
  (void)rhport;
  _dcd.addr = dev_addr & 0x7F;
  /* Response with status first before changing device address */
  dcd_edpt_xfer(rhport, tu_edpt_addr(0, TUSB_DIR_IN), NULL, 0, false);
}

#ifdef __GNUC__ // caused by extra declaration of SystemCoreClock in freeRTOSConfig.h
#pragma GCC diagnostic push
#pragma GCC diagnostic ignored "-Wredundant-decls"
#endif

extern u32 SystemCoreClock;

#ifdef __GNUC__
#pragma GCC diagnostic pop
#endif

void dcd_remote_wakeup(uint8_t rhport) {
  (void)rhport;
  unsigned cnt = SystemCoreClock / 100;
  USB_OTG_FS->CTL |= USB_CTL_RESUME_MASK;
  while (cnt--) {
    __NOP();
  }
  USB_OTG_FS->CTL &= ~USB_CTL_RESUME_MASK;
}

void dcd_connect(uint8_t rhport) {
  (void)rhport;
  USB_OTG_FS->CTL |= USB_CTL_USBENSOFEN_MASK;
}

void dcd_disconnect(uint8_t rhport) {
  (void)rhport;
  USB_OTG_FS->CTL = 0;
}

void dcd_sof_enable(uint8_t rhport, bool en) {
  (void)rhport;
  (void)en;

  // TODO implement later
}

//--------------------------------------------------------------------+
// Endpoint API
//--------------------------------------------------------------------+
bool dcd_edpt_open(uint8_t rhport, const tusb_desc_endpoint_t *ep_desc) {
  (void)rhport;

  const unsigned       ep_addr = ep_desc->bEndpointAddress;
  const unsigned       epn     = ep_addr & 0xFu;
  const unsigned       dir     = (ep_addr & TUSB_DIR_IN_MASK) ? TUSB_DIR_IN : TUSB_DIR_OUT;
  const unsigned       xfer    = ep_desc->bmAttributes.xfer;
  endpoint_state_t    *ep      = &_dcd.endpoint[epn][dir];
  const unsigned       odd     = ep->odd;
  buffer_descriptor_t *bd      = &_dcd.bdt[epn][dir][0];

  /* No support for control transfer */
  TU_ASSERT(epn && (xfer != TUSB_XFER_CONTROL));

  ep->max_packet_size = tu_edpt_packet_size(ep_desc);
  unsigned val        = USB_ENDPT_EPCTLDIS_MASK;
  val |= (xfer != TUSB_XFER_ISOCHRONOUS) ? USB_ENDPT_EPHSHK_MASK : 0;
  val |= dir ? USB_ENDPT_EPTXEN_MASK : USB_ENDPT_EPRXEN_MASK;
  USB_OTG_FS->EP_CTL[epn] |= val;

  if (xfer != TUSB_XFER_ISOCHRONOUS) {
    bd[odd].dts      = 1;
    bd[odd].data     = 0;
    bd[odd ^ 1].dts  = 1;
    bd[odd ^ 1].data = 1;
  }

  return true;
}

void dcd_edpt_close_all(uint8_t rhport) {
  (void)rhport;
  // TODO implement dcd_edpt_close_all()
}

void dcd_edpt_close(uint8_t rhport, uint8_t ep_addr) {
  (void)rhport;

  const unsigned       epn = ep_addr & 0xFu;
  const unsigned       dir = (ep_addr & TUSB_DIR_IN_MASK) ? TUSB_DIR_IN : TUSB_DIR_OUT;
  endpoint_state_t    *ep  = &_dcd.endpoint[epn][dir];
  buffer_descriptor_t *bd  = &_dcd.bdt[epn][dir][0];
  const unsigned       msk = dir ? USB_ENDPT_EPTXEN_MASK : USB_ENDPT_EPRXEN_MASK;
  USB_OTG_FS->EP_CTL[epn] &= ~msk;
  ep->max_packet_size = 0;
  ep->length          = 0;
  ep->remaining       = 0;
  bd->head            = 0;
}

<<<<<<< HEAD
bool dcd_edpt_xfer(uint8_t rhport, uint8_t ep_addr, uint8_t * buffer, uint16_t total_bytes, bool is_isr)
{
  (void) is_isr;
  (void) rhport;
=======
  #if 0
bool dcd_edpt_iso_alloc(uint8_t rhport, uint8_t ep_addr, uint16_t largest_packet_size) {
  (void)rhport;
  (void)ep_addr;
  (void)largest_packet_size;
  return false;
}

bool dcd_edpt_iso_activate(uint8_t rhport, const tusb_desc_endpoint_t *desc_ep) {
  (void)rhport;
  (void)desc_ep;
  return false;
}
  #endif

bool dcd_edpt_xfer(uint8_t rhport, uint8_t ep_addr, uint8_t *buffer, uint16_t total_bytes) {
  (void)rhport;
>>>>>>> 790c7a0d
  NVIC_DisableIRQ(USB_FS_IRQn);
  const unsigned       epn = ep_addr & 0xFu;
  const unsigned       dir = (ep_addr & TUSB_DIR_IN_MASK) ? TUSB_DIR_IN : TUSB_DIR_OUT;
  endpoint_state_t    *ep  = &_dcd.endpoint[epn][dir];
  buffer_descriptor_t *bd  = &_dcd.bdt[epn][dir][ep->odd];

  if (bd->own) {
    TU_LOG1("DCD XFER fail %x %d %lx %lx\r\n", ep_addr, total_bytes, ep->state, bd->head);
    return false; /* The last transfer has not completed */
  }
  ep->length    = total_bytes;
  ep->remaining = total_bytes;

  const unsigned mps = ep->max_packet_size;
  if (total_bytes > mps) {
    buffer_descriptor_t *next = ep->odd ? bd - 1 : bd + 1;
    /* When total_bytes is greater than the max packet size,
     * it prepares to the next transfer to avoid NAK in advance. */
    next->bc   = total_bytes >= 2 * mps ? mps : total_bytes - mps;
    next->addr = buffer + mps;
    next->own  = 1;
  }
  bd->bc   = total_bytes >= mps ? mps : total_bytes;
  bd->addr = buffer;
  __DSB();
  bd->own = 1; /* the own bit must set after addr */
  NVIC_EnableIRQ(USB_FS_IRQn);
  return true;
}

void dcd_edpt_stall(uint8_t rhport, uint8_t ep_addr) {
  (void)rhport;
  const unsigned epn = ep_addr & 0xFu;
  if (0 == epn) {
    USB_OTG_FS->EP_CTL[epn] |= USB_ENDPT_EPSTALL_MASK;
  } else {
    const unsigned       dir = (ep_addr & TUSB_DIR_IN_MASK) ? TUSB_DIR_IN : TUSB_DIR_OUT;
    buffer_descriptor_t *bd  = _dcd.bdt[epn][dir];
    bd[0].bdt_stall          = 1;
    bd[1].bdt_stall          = 1;
  }
}

void dcd_edpt_clear_stall(uint8_t rhport, uint8_t ep_addr) {
  (void)rhport;
  const unsigned       epn = ep_addr & 0xFu;
  const unsigned       dir = (ep_addr & TUSB_DIR_IN_MASK) ? TUSB_DIR_IN : TUSB_DIR_OUT;
  const unsigned       odd = _dcd.endpoint[epn][dir].odd;
  buffer_descriptor_t *bd  = _dcd.bdt[epn][dir];

  bd[odd ^ 1].own       = 0;
  bd[odd ^ 1].data      = 1;
  bd[odd ^ 1].bdt_stall = 0;
  bd[odd].own           = 0;
  bd[odd].data          = 0;
  bd[odd].bdt_stall     = 0;
}

//--------------------------------------------------------------------+
// ISR
//--------------------------------------------------------------------+
void dcd_int_handler(uint8_t rhport) {
  (void)rhport;

  uint32_t is          = USB_OTG_FS->INT_STAT;
  uint32_t msk         = USB_OTG_FS->INT_ENB;
  USB_OTG_FS->INT_STAT = is & ~msk;
  is &= msk;
  if (is & USB_ISTAT_ERROR_MASK) {
    /* TODO: */
    uint32_t es          = USB_OTG_FS->ERR_STAT;
    USB_OTG_FS->ERR_STAT = es;
    USB_OTG_FS->INT_STAT = is; /* discard any pending events */
    return;
  }

  if (is & USB_ISTAT_USBRST_MASK) {
    USB_OTG_FS->INT_STAT = is; /* discard any pending events */
    process_bus_reset(rhport);
    return;
  }
  if (is & USB_ISTAT_SLEEP_MASK) {
    USB_OTG_FS->INT_STAT = USB_ISTAT_SLEEP_MASK;
    process_bus_inactive(rhport);
    return;
  }
  if (is & USB_ISTAT_RESUME_MASK) {
    USB_OTG_FS->INT_STAT = USB_ISTAT_RESUME_MASK;
    process_bus_active(rhport);
    return;
  }
  if (is & USB_ISTAT_SOFTOK_MASK) {
    USB_OTG_FS->INT_STAT = USB_ISTAT_SOFTOK_MASK;
    dcd_event_bus_signal(rhport, DCD_EVENT_SOF, true);
    return;
  }
  if (is & USB_ISTAT_STALL_MASK) {
    USB_OTG_FS->INT_STAT = USB_ISTAT_STALL_MASK;
    process_stall(rhport);
    return;
  }
  if (is & USB_ISTAT_TOKDNE_MASK) {
    process_tokdne(rhport);
    return;
  }
}
#endif<|MERGE_RESOLUTION|>--- conflicted
+++ resolved
@@ -122,12 +122,7 @@
   _dcd.bdt[0][0][out_odd ^ 1].data = 1;
   _dcd.bdt[0][1][in_odd].data      = 1;
   _dcd.bdt[0][1][in_odd ^ 1].data  = 0;
-<<<<<<< HEAD
-  dcd_edpt_xfer(rhport, tu_edpt_addr(0, TUSB_DIR_OUT),
-                _dcd.setup_packet, sizeof(_dcd.setup_packet), false);
-=======
-  dcd_edpt_xfer(rhport, tu_edpt_addr(0, TUSB_DIR_OUT), _dcd.setup_packet, sizeof(_dcd.setup_packet));
->>>>>>> 790c7a0d
+  dcd_edpt_xfer(rhport, tu_edpt_addr(0, TUSB_DIR_OUT), _dcd.setup_packet, sizeof(_dcd.setup_packet), false);
 }
 
 static void process_stall(uint8_t rhport) {
@@ -367,12 +362,6 @@
   bd->head            = 0;
 }
 
-<<<<<<< HEAD
-bool dcd_edpt_xfer(uint8_t rhport, uint8_t ep_addr, uint8_t * buffer, uint16_t total_bytes, bool is_isr)
-{
-  (void) is_isr;
-  (void) rhport;
-=======
   #if 0
 bool dcd_edpt_iso_alloc(uint8_t rhport, uint8_t ep_addr, uint16_t largest_packet_size) {
   (void)rhport;
@@ -388,9 +377,9 @@
 }
   #endif
 
-bool dcd_edpt_xfer(uint8_t rhport, uint8_t ep_addr, uint8_t *buffer, uint16_t total_bytes) {
-  (void)rhport;
->>>>>>> 790c7a0d
+bool dcd_edpt_xfer(uint8_t rhport, uint8_t ep_addr, uint8_t  *buffer, uint16_t total_bytes, bool is_isr) {
+  (void) is_isr;
+  (void)rhport;
   NVIC_DisableIRQ(USB_FS_IRQn);
   const unsigned       epn = ep_addr & 0xFu;
   const unsigned       dir = (ep_addr & TUSB_DIR_IN_MASK) ? TUSB_DIR_IN : TUSB_DIR_OUT;
