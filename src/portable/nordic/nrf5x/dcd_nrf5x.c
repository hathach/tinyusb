--- conflicted
+++ resolved
@@ -426,10 +426,6 @@
   __DSB();
 }
 
-<<<<<<< HEAD
-bool dcd_edpt_xfer(uint8_t rhport, uint8_t ep_addr, uint8_t * buffer, uint16_t total_bytes, bool is_isr) {
-  (void) is_isr;
-=======
 #if 0
 bool dcd_edpt_iso_alloc(uint8_t rhport, uint8_t ep_addr, uint16_t largest_packet_size) {
   (void)rhport;
@@ -445,9 +441,9 @@
 }
 #endif
 
-bool dcd_edpt_xfer(uint8_t rhport, uint8_t ep_addr, uint8_t* buffer, uint16_t total_bytes) {
->>>>>>> 790c7a0d
-  (void) rhport;
+bool dcd_edpt_xfer(uint8_t rhport, uint8_t ep_addr, uint8_t* buffer, uint16_t total_bytes, bool is_isr) {
+  (void) rhport;
+  (void) is_isr;
 
   uint8_t const epnum = tu_edpt_number(ep_addr);
   uint8_t const dir = tu_edpt_dir(ep_addr);
