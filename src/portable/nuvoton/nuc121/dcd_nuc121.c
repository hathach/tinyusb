--- conflicted
+++ resolved
@@ -1,4 +1,3 @@
-<<<<<<< HEAD
 /*
  * The MIT License (MIT)
  *
@@ -447,450 +446,4 @@
   USBD_IRQHandler();
 }
 
-#endif
-=======
-/*
- * The MIT License (MIT)
- *
- * Copyright (c) 2019 Peter Lawrence
- *
- * Permission is hereby granted, free of charge, to any person obtaining a copy
- * of this software and associated documentation files (the "Software"), to deal
- * in the Software without restriction, including without limitation the rights
- * to use, copy, modify, merge, publish, distribute, sublicense, and/or sell
- * copies of the Software, and to permit persons to whom the Software is
- * furnished to do so, subject to the following conditions:
- *
- * The above copyright notice and this permission notice shall be included in
- * all copies or substantial portions of the Software.
- *
- * THE SOFTWARE IS PROVIDED "AS IS", WITHOUT WARRANTY OF ANY KIND, EXPRESS OR
- * IMPLIED, INCLUDING BUT NOT LIMITED TO THE WARRANTIES OF MERCHANTABILITY,
- * FITNESS FOR A PARTICULAR PURPOSE AND NONINFRINGEMENT. IN NO EVENT SHALL THE
- * AUTHORS OR COPYRIGHT HOLDERS BE LIABLE FOR ANY CLAIM, DAMAGES OR OTHER
- * LIABILITY, WHETHER IN AN ACTION OF CONTRACT, TORT OR OTHERWISE, ARISING FROM,
- * OUT OF OR IN CONNECTION WITH THE SOFTWARE OR THE USE OR OTHER DEALINGS IN
- * THE SOFTWARE.
- *
- * This file is part of the TinyUSB stack.
- */
-
-/*
-  Theory of operation:
-
-  The NUC121/NUC125/NUC126 USBD peripheral has eight "EP"s, but each is simplex, 
-  so two collectively (peripheral nomenclature of "EP0" and "EP1") are needed to 
-  implement USB EP0.  PERIPH_EP0 and PERIPH_EP1 are used by this driver for 
-  EP0_IN and EP0_OUT respectively.  This leaves up to six for user usage.
-*/
-
-#include "tusb_option.h"
-
-#if TUSB_OPT_DEVICE_ENABLED && ( (CFG_TUSB_MCU == OPT_MCU_NUC121) || (CFG_TUSB_MCU == OPT_MCU_NUC126) )
-
-#include "device/dcd.h"
-#include "NuMicro.h"
-
-/* allocation of USBD RAM for Setup, EP0_IN, and and EP_OUT */
-#define PERIPH_SETUP_BUF_BASE  0
-#define PERIPH_SETUP_BUF_LEN   8
-#define PERIPH_EP0_BUF_BASE    (PERIPH_SETUP_BUF_BASE + PERIPH_SETUP_BUF_LEN)
-#define PERIPH_EP0_BUF_LEN     CFG_TUD_ENDPOINT0_SIZE
-#define PERIPH_EP1_BUF_BASE    (PERIPH_EP0_BUF_BASE + PERIPH_EP0_BUF_LEN)
-#define PERIPH_EP1_BUF_LEN     CFG_TUD_ENDPOINT0_SIZE
-#define PERIPH_EP2_BUF_BASE    (PERIPH_EP1_BUF_BASE + PERIPH_EP1_BUF_LEN)
-
-/* rather important info unfortunately not provided by device include files: how much there is */
-#define USBD_BUF_SIZE          ((CFG_TUSB_MCU == OPT_MCU_NUC121) ? 768 : 512)
-
-enum ep_enum
-{
-  PERIPH_EP0 = 0,
-  PERIPH_EP1 = 1,
-  PERIPH_EP2 = 2,
-  PERIPH_EP3 = 3,
-  PERIPH_EP4 = 4,
-  PERIPH_EP5 = 5,
-  PERIPH_EP6 = 6,
-  PERIPH_EP7 = 7,
-  PERIPH_MAX_EP,
-};
-
-/* set by dcd_set_address() */
-static volatile uint8_t assigned_address;
-
-/* reset by dcd_init(), this is used by dcd_edpt_open() to assign USBD peripheral buffer addresses */
-static uint32_t bufseg_addr;
-
-/* used by dcd_edpt_xfer() and the ISR to reset the data sync (DATA0/DATA1) in an EP0_IN transfer */
-static bool active_ep0_xfer;
-
-/* RAM table needed to track ongoing transfers performed by dcd_edpt_xfer(), dcd_in_xfer(), and the ISR */
-static struct xfer_ctl_t
-{
-  uint8_t *data_ptr;         /* data_ptr tracks where to next copy data to (for OUT) or from (for IN) */
-  union {
-    uint16_t in_remaining_bytes; /* for IN endpoints, we track how many bytes are left to transfer */
-    uint16_t out_bytes_so_far;   /* but for OUT endpoints, we track how many bytes we've transferred so far */
-  };
-  uint16_t max_packet_size;  /* needed since device driver only finds out this at runtime */
-  uint16_t total_bytes;      /* quantity needed to pass as argument to dcd_event_xfer_complete() (for IN endpoints) */
-} xfer_table[PERIPH_MAX_EP];
-
-/*
-  local helper functions
-*/
-
-static void usb_attach(void)
-{
-  USBD->SE0 &= ~USBD_SE0_SE0_Msk;
-}
-
-static void usb_detach(void)
-{
-  USBD->SE0 |= USBD_SE0_SE0_Msk;
-}
-
-static void usb_control_send_zlp(void)
-{
-  USBD->EP[PERIPH_EP0].CFG |= USBD_CFG_DSQSYNC_Msk;
-  USBD->EP[PERIPH_EP0].MXPLD = 0;
-}
-
-/* reconstruct ep_addr from particular USB Configuration Register */
-static uint8_t decode_ep_addr(USBD_EP_T *ep)
-{
-  uint8_t ep_addr = ep->CFG & USBD_CFG_EPNUM_Msk;
-  if ( USBD_CFG_EPMODE_IN == (ep->CFG & USBD_CFG_STATE_Msk) )
-    ep_addr |= TUSB_DIR_IN_MASK;
-  return ep_addr;
-}
-
-/* map 8-bit ep_addr into peripheral endpoint index (PERIPH_EP0...) */
-static USBD_EP_T *ep_entry(uint8_t ep_addr, bool add)
-{
-  USBD_EP_T *ep;
-  enum ep_enum ep_index;
-
-  for (ep_index = PERIPH_EP0, ep = USBD->EP; ep_index < PERIPH_MAX_EP; ep_index++, ep++)
-  {
-    if (add)
-    {
-      /* take first peripheral endpoint that is unused */
-      if (0 == (ep->CFG & USBD_CFG_STATE_Msk)) return ep;
-    }
-    else
-    {
-      /* find a peripheral endpoint that matches ep_addr */
-      uint8_t candidate_ep_addr = decode_ep_addr(ep);
-      if (candidate_ep_addr == ep_addr) return ep;
-    }
-  }
-
-  return NULL;
-}
-
-/* perform an IN endpoint transfer; this is called by dcd_edpt_xfer() and the ISR  */
-static void dcd_in_xfer(struct xfer_ctl_t *xfer, USBD_EP_T *ep)
-{
-  uint16_t bytes_now = tu_min16(xfer->in_remaining_bytes, xfer->max_packet_size);
-
-  memcpy((uint8_t *)(USBD_BUF_BASE + ep->BUFSEG), xfer->data_ptr, bytes_now);
-  ep->MXPLD = bytes_now;
-}
-
-/* centralized location for USBD interrupt enable bit mask */
-static const uint32_t enabled_irqs = USBD_INTSTS_VBDETIF_Msk | USBD_INTSTS_BUSIF_Msk | USBD_INTSTS_SETUP_Msk | USBD_INTSTS_USBIF_Msk | USBD_INTSTS_SOFIF_Msk;
-
-/*
-  NUC121/NUC125/NUC126 TinyUSB API driver implementation
-*/
-
-void dcd_init(uint8_t rhport)
-{
-  (void) rhport;
-
-#ifdef SUPPORT_LPM
-  USBD->ATTR = 0x7D0 | USBD_LPMACK;
-#else
-  USBD->ATTR = 0x7D0;
-#endif
-
-  usb_detach();
-
-  USBD->STBUFSEG = PERIPH_SETUP_BUF_BASE;
-
-  for (enum ep_enum ep_index = PERIPH_EP0; ep_index < PERIPH_MAX_EP; ep_index++)
-  {
-    USBD->EP[ep_index].CFGP &= ~USBD_CFG_STATE_Msk;
-  }
-
-  /* allocate the default EP0 endpoints */
-
-  USBD->EP[PERIPH_EP0].CFG = USBD_CFG_CSTALL_Msk | USBD_CFG_EPMODE_IN;
-  USBD->EP[PERIPH_EP0].BUFSEG = PERIPH_EP0_BUF_BASE;
-  xfer_table[PERIPH_EP0].max_packet_size = PERIPH_EP0_BUF_LEN;
-
-  USBD->EP[PERIPH_EP1].CFG = USBD_CFG_CSTALL_Msk | USBD_CFG_EPMODE_OUT;
-  USBD->EP[PERIPH_EP1].BUFSEG = PERIPH_EP1_BUF_BASE;
-  xfer_table[PERIPH_EP1].max_packet_size = PERIPH_EP1_BUF_LEN;
-
-  /* USB RAM beyond what we've allocated above is available to the user */
-  bufseg_addr = PERIPH_EP2_BUF_BASE;
-
-  usb_attach();
-
-  USBD->INTSTS = enabled_irqs;
-  USBD->INTEN  = enabled_irqs;
-}
-
-void dcd_int_enable(uint8_t rhport)
-{
-  (void) rhport;
-  NVIC_EnableIRQ(USBD_IRQn);
-}
-
-void dcd_int_disable(uint8_t rhport)
-{
-  (void) rhport;
-  NVIC_DisableIRQ(USBD_IRQn);
-}
-
-void dcd_set_address(uint8_t rhport, uint8_t dev_addr)
-{
-  (void) rhport;
-  usb_control_send_zlp(); /* SET_ADDRESS is the one exception where TinyUSB doesn't use dcd_edpt_xfer() to generate a ZLP */
-  assigned_address = dev_addr;
-}
-
-void dcd_set_config(uint8_t rhport, uint8_t config_num)
-{
-  (void) rhport;
-  (void) config_num;
-}
-
-void dcd_remote_wakeup(uint8_t rhport)
-{
-  (void) rhport;
-  USBD->ATTR = USBD_ATTR_RWAKEUP_Msk;
-}
-
-bool dcd_edpt_open(uint8_t rhport, tusb_desc_endpoint_t const * p_endpoint_desc)
-{
-  (void) rhport;
-
-  USBD_EP_T *ep = ep_entry(p_endpoint_desc->bEndpointAddress, true);
-  TU_ASSERT(ep);
-
-  /* mine the data for the information we need */
-  int const dir = tu_edpt_dir(p_endpoint_desc->bEndpointAddress);
-  int const size = p_endpoint_desc->wMaxPacketSize.size;
-  tusb_xfer_type_t const type = p_endpoint_desc->bmAttributes.xfer;
-  struct xfer_ctl_t *xfer = &xfer_table[ep - USBD->EP];
-
-  /* allocate buffer from USB RAM */
-  ep->BUFSEG = bufseg_addr;
-  bufseg_addr += size;
-  TU_ASSERT(bufseg_addr <= USBD_BUF_SIZE);
-
-  /* construct USB Configuration Register value and then write it */
-  uint32_t cfg = tu_edpt_number(p_endpoint_desc->bEndpointAddress);
-  cfg |= (TUSB_DIR_IN == dir) ? USBD_CFG_EPMODE_IN : USBD_CFG_EPMODE_OUT;
-  if (TUSB_XFER_ISOCHRONOUS == type)
-    cfg |= USBD_CFG_TYPE_ISO;
-  ep->CFG = cfg;
-
-  /* make a note of the endpoint size */
-  xfer->max_packet_size = size;
-
-  return true;
-}
-
-bool dcd_edpt_xfer(uint8_t rhport, uint8_t ep_addr, uint8_t *buffer, uint16_t total_bytes)
-{
-  (void) rhport;
-
-  /* mine the data for the information we need */
-  tusb_dir_t dir = tu_edpt_dir(ep_addr);
-  USBD_EP_T *ep = ep_entry(ep_addr, false);
-  struct xfer_ctl_t *xfer = &xfer_table[ep - USBD->EP];
-
-  /* store away the information we'll needing now and later */
-  xfer->data_ptr = buffer;
-  xfer->in_remaining_bytes = total_bytes;
-  xfer->total_bytes = total_bytes;
-
-  /* for the first of one or more EP0_IN packets in a message, the first must be DATA1 */
-  if ( (0x80 == ep_addr) && !active_ep0_xfer ) ep->CFG |= USBD_CFG_DSQSYNC_Msk;
-
-  if (TUSB_DIR_IN == dir)
-  {
-    dcd_in_xfer(xfer, ep);
-  }
-  else
-  {
-    xfer->out_bytes_so_far = 0;
-    ep->MXPLD = xfer->max_packet_size;
-  }
-
-  return true;
-}
-
-void dcd_edpt_stall(uint8_t rhport, uint8_t ep_addr)
-{
-  (void) rhport;
-  USBD_EP_T *ep = ep_entry(ep_addr, false);
-  ep->CFGP |= USBD_CFGP_SSTALL_Msk;
-}
-
-void dcd_edpt_clear_stall(uint8_t rhport, uint8_t ep_addr)
-{
-  (void) rhport;
-  USBD_EP_T *ep = ep_entry(ep_addr, false);
-  ep->CFG |= USBD_CFG_CSTALL_Msk;
-}
-
-void USBD_IRQHandler(void)
-{
-  uint32_t status = USBD->INTSTS;
-#ifdef SUPPORT_LPM
-  uint32_t state = USBD->ATTR & 0x300f;
-#else
-  uint32_t state = USBD->ATTR & 0xf;
-#endif
-
-  if(status & USBD_INTSTS_VBDETIF_Msk)
-  {
-    if(USBD->VBUSDET & USBD_VBUSDET_VBUSDET_Msk)
-    {
-      /* USB connect */
-      USBD->ATTR |= USBD_ATTR_USBEN_Msk | USBD_ATTR_PHYEN_Msk;
-    }
-    else
-    {
-      /* USB disconnect */
-      USBD->ATTR &= ~USBD_ATTR_USBEN_Msk;
-    }
-  }
-
-  if(status & USBD_INTSTS_BUSIF_Msk)
-  {
-    if(state & USBD_ATTR_USBRST_Msk)
-    {
-      /* USB bus reset */
-      USBD->ATTR |= USBD_ATTR_USBEN_Msk | USBD_ATTR_PHYEN_Msk;
-
-      /* Reset all endpoints to DATA0 */
-      for(enum ep_enum ep_index = PERIPH_EP0; ep_index < PERIPH_MAX_EP; ep_index++)
-        USBD->EP[ep_index].CFG &= ~USBD_CFG_DSQSYNC_Msk;
-
-      /* Reset USB device address */
-      USBD->FADDR = 0;
-
-      /* reset EP0_IN flag */
-      active_ep0_xfer = false;
-
-      dcd_event_bus_signal(0, DCD_EVENT_BUS_RESET, true);
-    }
-
-    if(state & USBD_ATTR_SUSPEND_Msk)
-    {
-      /* Enable USB but disable PHY */
-      USBD->ATTR &= ~USBD_ATTR_PHYEN_Msk;
-      dcd_event_bus_signal(0, DCD_EVENT_SUSPEND, true);
-    }
-
-    if(state & USBD_ATTR_RESUME_Msk)
-    {
-      /* Enable USB and enable PHY */
-      USBD->ATTR |= USBD_ATTR_USBEN_Msk | USBD_ATTR_PHYEN_Msk;
-      dcd_event_bus_signal(0, DCD_EVENT_RESUME, true);
-    }
-  }
-
-  if(status & USBD_INTSTS_SETUP_Msk)
-  {
-    /* clear the data ready flag of control endpoints */
-    USBD->EP[PERIPH_EP0].CFGP |= USBD_CFGP_CLRRDY_Msk;
-    USBD->EP[PERIPH_EP1].CFGP |= USBD_CFGP_CLRRDY_Msk;
-
-    /* get SETUP packet from USB buffer */
-    dcd_event_setup_received(0, (uint8_t *)USBD_BUF_BASE, true);
-  }
-
-  if(status & USBD_INTSTS_USBIF_Msk)
-  {
-    if (status & USBD_INTSTS_EPEVT0_Msk) /* PERIPH_EP0 (EP0_IN) event: this is treated separately from the rest */
-    {
-      /* given ACK from host has happened, we can now set the address (if not already done) */
-      if((USBD->FADDR != assigned_address) && (USBD->FADDR == 0)) USBD->FADDR = assigned_address;
-
-      uint16_t const available_bytes = USBD->EP[PERIPH_EP0].MXPLD;
-
-      active_ep0_xfer = (available_bytes == xfer_table[PERIPH_EP0].max_packet_size);
-
-      dcd_event_xfer_complete(0, 0x80, available_bytes, XFER_RESULT_SUCCESS, true);
-    }
-
-    /* service PERIPH_EP1 through PERIPH_EP7 */
-    enum ep_enum ep_index;
-    uint32_t mask;
-    struct xfer_ctl_t *xfer;
-    USBD_EP_T *ep;
-    for (ep_index = PERIPH_EP1, mask = USBD_INTSTS_EPEVT1_Msk, xfer = &xfer_table[PERIPH_EP1], ep = &USBD->EP[PERIPH_EP1]; ep_index <= PERIPH_EP7; ep_index++, mask <<= 1, xfer++, ep++)
-    {
-      if(status & mask)
-      {
-        USBD->INTSTS = mask;
-
-        uint16_t const available_bytes = ep->MXPLD;
-        uint8_t const ep_addr = decode_ep_addr(ep);
-        bool const out_ep = !(ep_addr & TUSB_DIR_IN_MASK);
-
-        if (out_ep)
-        {
-          /* copy the data from the PC to the previously provided buffer */
-          memcpy(xfer->data_ptr, (uint8_t *)(USBD_BUF_BASE + ep->BUFSEG), available_bytes);
-          xfer->out_bytes_so_far += available_bytes;
-          xfer->data_ptr += available_bytes;
-
-          /* when the transfer is finished, alert TinyUSB; otherwise, accept more data */
-          if ( (xfer->total_bytes == xfer->out_bytes_so_far) || (available_bytes < xfer->max_packet_size) )
-            dcd_event_xfer_complete(0, ep_addr, xfer->out_bytes_so_far, XFER_RESULT_SUCCESS, true);
-          else
-            ep->MXPLD = xfer->max_packet_size;
-        }
-        else
-        {
-          /* update the bookkeeping to reflect the data that has now been sent to the PC */
-          xfer->in_remaining_bytes -= available_bytes;
-          xfer->data_ptr += available_bytes;
-
-          /* if more data to send, send it; otherwise, alert TinyUSB that we've finished */
-          if (xfer->in_remaining_bytes)
-            dcd_in_xfer(xfer, ep);
-          else
-            dcd_event_xfer_complete(0, ep_addr, xfer->total_bytes, XFER_RESULT_SUCCESS, true);
-        }
-      }
-    }
-  }
-
-  if(status & USBD_INTSTS_SOFIF_Msk)
-  {
-    /* Start-Of-Frame event */
-    dcd_event_bus_signal(0, DCD_EVENT_SOF, true);
-  }
-
-  /* acknowledge all interrupts */
-  USBD->INTSTS = status & enabled_irqs;
-}
-
-void dcd_isr(uint8_t rhport)
-{
-  (void) rhport;
-  USBD_IRQHandler();
-}
-
-#endif
->>>>>>> 7b20b80d
+#endif