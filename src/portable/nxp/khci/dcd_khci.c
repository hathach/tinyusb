/*
 * The MIT License (MIT)
 *
 * Copyright (c) 2020 Koji Kitayama
 *
 * Permission is hereby granted, free of charge, to any person obtaining a copy
 * of this software and associated documentation files (the "Software"), to deal
 * in the Software without restriction, including without limitation the rights
 * to use, copy, modify, merge, publish, distribute, sublicense, and/or sell
 * copies of the Software, and to permit persons to whom the Software is
 * furnished to do so, subject to the following conditions:
 *
 * The above copyright notice and this permission notice shall be included in
 * all copies or substantial portions of the Software.
 *
 * THE SOFTWARE IS PROVIDED "AS IS", WITHOUT WARRANTY OF ANY KIND, EXPRESS OR
 * IMPLIED, INCLUDING BUT NOT LIMITED TO THE WARRANTIES OF MERCHANTABILITY,
 * FITNESS FOR A PARTICULAR PURPOSE AND NONINFRINGEMENT. IN NO EVENT SHALL THE
 * AUTHORS OR COPYRIGHT HOLDERS BE LIABLE FOR ANY CLAIM, DAMAGES OR OTHER
 * LIABILITY, WHETHER IN AN ACTION OF CONTRACT, TORT OR OTHERWISE, ARISING FROM,
 * OUT OF OR IN CONNECTION WITH THE SOFTWARE OR THE USE OR OTHER DEALINGS IN
 * THE SOFTWARE.
 *
 * This file is part of the TinyUSB stack.
 */

#include "tusb_option.h"

#if CFG_TUD_ENABLED && defined(TUP_USBIP_CHIPIDEA_FS)

#ifdef TUP_USBIP_CHIPIDEA_FS_KINETIS
  #include "fsl_device_registers.h"
  #define KHCI        USB0
#else
  #error "MCU is not supported"
#endif

#include "device/dcd.h"

//--------------------------------------------------------------------+
// MACRO TYPEDEF CONSTANT ENUM DECLARATION
//--------------------------------------------------------------------+

enum {
  TOK_PID_OUT   = 0x1u,
  TOK_PID_IN    = 0x9u,
  TOK_PID_SETUP = 0xDu,
};

typedef struct TU_ATTR_PACKED
{
  union {
    uint32_t head;
    struct {
      union {
        struct {
               uint16_t           :  2;
          __IO uint16_t tok_pid   :  4;
               uint16_t data      :  1;
          __IO uint16_t own       :  1;
               uint16_t           :  8;
        };
        struct {
               uint16_t           :  2;
               uint16_t bdt_stall :  1;
               uint16_t dts       :  1;
               uint16_t ninc      :  1;
               uint16_t keep      :  1;
               uint16_t           : 10;
        };
      };
      __IO uint16_t bc : 10;
           uint16_t    :  6;
    };
  };
  uint8_t *addr;
}buffer_descriptor_t;

TU_VERIFY_STATIC( sizeof(buffer_descriptor_t) == 8, "size is not correct" );

typedef struct TU_ATTR_PACKED
{
  union {
    uint32_t state;
    struct {
      uint32_t max_packet_size :11;
      uint32_t                 : 5;
      uint32_t odd             : 1;
      uint32_t                 :15;
    };
  };
  uint16_t length;
  uint16_t remaining;
}endpoint_state_t;

TU_VERIFY_STATIC( sizeof(endpoint_state_t) == 8, "size is not correct" );

typedef struct
{
  union {
    /* [#EP][OUT,IN][EVEN,ODD] */
    buffer_descriptor_t bdt[16][2][2];
    uint16_t            bda[512];
  };
  TU_ATTR_ALIGNED(4) union {
    endpoint_state_t endpoint[16][2];
    endpoint_state_t endpoint_unified[16 * 2];
  };
  uint8_t setup_packet[8];
  uint8_t addr;
}dcd_data_t;

//--------------------------------------------------------------------+
// INTERNAL OBJECT & FUNCTION DECLARATION
//--------------------------------------------------------------------+
// BDT(Buffer Descriptor Table) must be 256-byte aligned
CFG_TUD_MEM_SECTION TU_ATTR_ALIGNED(512) static dcd_data_t _dcd;

TU_VERIFY_STATIC( sizeof(_dcd.bdt) == 512, "size is not correct" );

static void prepare_next_setup_packet(uint8_t rhport)
{
  const unsigned out_odd = _dcd.endpoint[0][0].odd;
  const unsigned in_odd  = _dcd.endpoint[0][1].odd;
  TU_ASSERT(0 == _dcd.bdt[0][0][out_odd].own, );

  _dcd.bdt[0][0][out_odd].data     = 0;
  _dcd.bdt[0][0][out_odd ^ 1].data = 1;
  _dcd.bdt[0][1][in_odd].data      = 1;
  _dcd.bdt[0][1][in_odd ^ 1].data  = 0;
  dcd_edpt_xfer(rhport, tu_edpt_addr(0, TUSB_DIR_OUT),
                _dcd.setup_packet, sizeof(_dcd.setup_packet), false);
}

static void process_stall(uint8_t rhport)
{
  for (int i = 0; i < 16; ++i) {
    unsigned const endpt = KHCI->ENDPOINT[i].ENDPT;

    if (endpt & USB_ENDPT_EPSTALL_MASK) {
      // prepare next setup if endpoint0
      if ( i == 0 ) prepare_next_setup_packet(rhport);

      // clear stall bit
      KHCI->ENDPOINT[i].ENDPT = endpt & ~USB_ENDPT_EPSTALL_MASK;
    }
  }
}

static void process_tokdne(uint8_t rhport)
{
  const unsigned s = KHCI->STAT;
  KHCI->ISTAT = USB_ISTAT_TOKDNE_MASK; /* fetch the next token if received */

  uint8_t const epnum = (s >> USB_STAT_ENDP_SHIFT);
  uint8_t const dir   = (s & USB_STAT_TX_MASK) >> USB_STAT_TX_SHIFT;
  unsigned const odd  = (s & USB_STAT_ODD_MASK) ? 1 : 0;

  buffer_descriptor_t *bd = (buffer_descriptor_t *)&_dcd.bda[s];
  endpoint_state_t    *ep = &_dcd.endpoint_unified[s >> 3];

  /* fetch pid before discarded by the next steps */
  const unsigned pid = bd->tok_pid;

  /* reset values for a next transfer */
  bd->bdt_stall = 0;
  bd->dts       = 1;
  bd->ninc      = 0;
  bd->keep      = 0;
  /* update the odd variable to prepare for the next transfer */
  ep->odd       = odd ^ 1;
  if (pid == TOK_PID_SETUP) {
    dcd_event_setup_received(rhport, bd->addr, true);
    KHCI->CTL &= ~USB_CTL_TXSUSPENDTOKENBUSY_MASK;
    return;
  }

  const unsigned bc = bd->bc;
  const unsigned remaining = ep->remaining - bc;
  if (remaining && bc == ep->max_packet_size) {
    /* continue the transferring consecutive data */
    ep->remaining = remaining;
    const int next_remaining = remaining - ep->max_packet_size;
    if (next_remaining > 0) {
      /* prepare to the after next transfer */
      bd->addr += ep->max_packet_size * 2;
      bd->bc    = next_remaining > ep->max_packet_size ? ep->max_packet_size: next_remaining;
      __DSB();
      bd->own   = 1; /* the own bit must set after addr */
    }
    return;
  }
  const unsigned length = ep->length;
  dcd_event_xfer_complete(rhport,
                          tu_edpt_addr(epnum, dir),
                          length - remaining, XFER_RESULT_SUCCESS, true);
  if (0 == epnum && 0 == length) {
    /* After completion a ZLP of control transfer,
     * it prepares for the next steup transfer. */
    if (_dcd.addr) {
      /* When the transfer was the SetAddress,
       * the device address should be updated here. */
      KHCI->ADDR = _dcd.addr;
      _dcd.addr  = 0;
    }
    prepare_next_setup_packet(rhport);
  }
}

static void process_bus_reset(uint8_t rhport)
{
  KHCI->USBCTRL &= ~USB_USBCTRL_SUSP_MASK;
  KHCI->CTL     |= USB_CTL_ODDRST_MASK;
  KHCI->ADDR     = 0;
  KHCI->INTEN    = USB_INTEN_USBRSTEN_MASK | USB_INTEN_TOKDNEEN_MASK | USB_INTEN_SLEEPEN_MASK |
                   USB_INTEN_ERROREN_MASK  | USB_INTEN_STALLEN_MASK;

  KHCI->ENDPOINT[0].ENDPT = USB_ENDPT_EPHSHK_MASK | USB_ENDPT_EPRXEN_MASK | USB_ENDPT_EPTXEN_MASK;
  for (unsigned i = 1; i < 16; ++i) {
    KHCI->ENDPOINT[i].ENDPT = 0;
  }
  buffer_descriptor_t *bd = _dcd.bdt[0][0];
  for (unsigned i = 0; i < sizeof(_dcd.bdt)/sizeof(*bd); ++i, ++bd) {
    bd->head = 0;
  }
  const endpoint_state_t ep0 = {
    .max_packet_size = CFG_TUD_ENDPOINT0_SIZE,
    .odd             = 0,
    .length          = 0,
    .remaining       = 0,
  };
  _dcd.endpoint[0][0] = ep0;
  _dcd.endpoint[0][1] = ep0;
  tu_memclr(_dcd.endpoint[1], sizeof(_dcd.endpoint) - sizeof(_dcd.endpoint[0]));
  _dcd.addr = 0;
  prepare_next_setup_packet(rhport);
  KHCI->CTL &= ~USB_CTL_ODDRST_MASK;
  dcd_event_bus_reset(rhport, TUSB_SPEED_FULL, true);
}

static void process_bus_sleep(uint8_t rhport)
{
  // Enable resume & disable suspend interrupt
  const unsigned inten = KHCI->INTEN;

  KHCI->INTEN    = (inten & ~USB_INTEN_SLEEPEN_MASK) | USB_INTEN_RESUMEEN_MASK;
  KHCI->USBTRC0 |= USB_USBTRC0_USBRESMEN_MASK;
  KHCI->USBCTRL |= USB_USBCTRL_SUSP_MASK;

  dcd_event_bus_signal(rhport, DCD_EVENT_SUSPEND, true);
}

static void process_bus_resume(uint8_t rhport)
{
  // Enable suspend & disable resume interrupt
  const unsigned inten = KHCI->INTEN;

  KHCI->USBCTRL &= ~USB_USBCTRL_SUSP_MASK; // will also clear USB_USBTRC0_USB_RESUME_INT_MASK
  KHCI->USBTRC0 &= ~USB_USBTRC0_USBRESMEN_MASK;
  KHCI->INTEN    = (inten & ~USB_INTEN_RESUMEEN_MASK) | USB_INTEN_SLEEPEN_MASK;

  dcd_event_bus_signal(rhport, DCD_EVENT_RESUME, true);
}

/*------------------------------------------------------------------*/
/* Device API
 *------------------------------------------------------------------*/
bool dcd_init(uint8_t rhport, const tusb_rhport_init_t* rh_init) {
  (void) rhport;
  (void) rh_init;

  // save crystal-less setting (if available)
  #if defined(FSL_FEATURE_USB_KHCI_IRC48M_MODULE_CLOCK_ENABLED) && FSL_FEATURE_USB_KHCI_IRC48M_MODULE_CLOCK_ENABLED == 1
  uint32_t clk_recover_irc_en = KHCI->CLK_RECOVER_IRC_EN;
  uint32_t clk_recover_ctrl = KHCI->CLK_RECOVER_CTRL;
  #endif

  KHCI->USBTRC0 |= USB_USBTRC0_USBRESET_MASK;
  while (KHCI->USBTRC0 & USB_USBTRC0_USBRESET_MASK);

  // restore crystal-less setting (if available)
  #if defined(FSL_FEATURE_USB_KHCI_IRC48M_MODULE_CLOCK_ENABLED) && FSL_FEATURE_USB_KHCI_IRC48M_MODULE_CLOCK_ENABLED == 1
  KHCI->CLK_RECOVER_IRC_EN = clk_recover_irc_en;
  KHCI->CLK_RECOVER_CTRL  |= clk_recover_ctrl;
  #endif

  tu_memclr(&_dcd, sizeof(_dcd));
  KHCI->USBTRC0 |= TU_BIT(6); /* software must set this bit to 1 */
  KHCI->BDTPAGE1 = (uint8_t)((uintptr_t)_dcd.bdt >>  8);
  KHCI->BDTPAGE2 = (uint8_t)((uintptr_t)_dcd.bdt >> 16);
  KHCI->BDTPAGE3 = (uint8_t)((uintptr_t)_dcd.bdt >> 24);

  KHCI->INTEN = USB_INTEN_USBRSTEN_MASK;

  dcd_connect(rhport);
  NVIC_ClearPendingIRQ(USB0_IRQn);

  return true;
}

void dcd_int_enable(uint8_t rhport)
{
  (void) rhport;
  NVIC_EnableIRQ(USB0_IRQn);
}

void dcd_int_disable(uint8_t rhport)
{
  (void) rhport;
  NVIC_DisableIRQ(USB0_IRQn);
}

void dcd_set_address(uint8_t rhport, uint8_t dev_addr)
{
  _dcd.addr = dev_addr & 0x7F;
  /* Response with status first before changing device address */
  dcd_edpt_xfer(rhport, tu_edpt_addr(0, TUSB_DIR_IN), NULL, 0, false);
}

void dcd_remote_wakeup(uint8_t rhport)
{
  (void) rhport;

  KHCI->CTL |= USB_CTL_RESUME_MASK;

  unsigned cnt = SystemCoreClock / 1000;
  while (cnt--) __NOP();

  KHCI->CTL &= ~USB_CTL_RESUME_MASK;
}

void dcd_connect(uint8_t rhport)
{
  (void) rhport;
  KHCI->USBCTRL  = 0;
  KHCI->CONTROL |= USB_CONTROL_DPPULLUPNONOTG_MASK;
  KHCI->CTL     |= USB_CTL_USBENSOFEN_MASK;
}

void dcd_disconnect(uint8_t rhport)
{
  (void) rhport;
  KHCI->CTL      = 0;
  KHCI->CONTROL &= ~USB_CONTROL_DPPULLUPNONOTG_MASK;
}

void dcd_sof_enable(uint8_t rhport, bool en)
{
  (void) rhport;
  (void) en;

  // TODO implement later
}

//--------------------------------------------------------------------+
// Endpoint API
//--------------------------------------------------------------------+
static bool edpt_open(uint8_t rhport, uint8_t ep_addr, uint16_t max_packet_size, tusb_xfer_type_t xfer) {
  (void)rhport;

  const unsigned       epn = tu_edpt_number(ep_addr);
  const unsigned       dir = tu_edpt_dir(ep_addr);
  endpoint_state_t    *ep  = &_dcd.endpoint[epn][dir];
  const unsigned       odd = ep->odd;
  buffer_descriptor_t *bd  = _dcd.bdt[epn][dir];

  /* No support for control transfer */
  TU_ASSERT(epn && (xfer != TUSB_XFER_CONTROL));

  ep->max_packet_size = max_packet_size;
  unsigned val        = USB_ENDPT_EPCTLDIS_MASK;
  val |= (xfer != TUSB_XFER_ISOCHRONOUS) ? USB_ENDPT_EPHSHK_MASK : 0;
  val |= dir ? USB_ENDPT_EPTXEN_MASK : USB_ENDPT_EPRXEN_MASK;
  KHCI->ENDPOINT[epn].ENDPT |= val;

  if (xfer != TUSB_XFER_ISOCHRONOUS) {
    bd[odd].dts      = 1;
    bd[odd].data     = 0;
    bd[odd ^ 1].dts  = 1;
    bd[odd ^ 1].data = 1;
  }

  return true;
}

bool dcd_edpt_open(uint8_t rhport, const tusb_desc_endpoint_t *ep_desc) {
  return edpt_open(rhport, ep_desc->bEndpointAddress, tu_edpt_packet_size(ep_desc), ep_desc->bmAttributes.xfer);
}

bool dcd_edpt_iso_alloc(uint8_t rhport, uint8_t ep_addr, uint16_t largest_packet_size) {
  return edpt_open(rhport, ep_addr, largest_packet_size, TUSB_XFER_ISOCHRONOUS);
}

bool dcd_edpt_iso_activate(uint8_t rhport, const tusb_desc_endpoint_t *ep_desc) {
  const unsigned    epn = tu_edpt_number(ep_desc->bEndpointAddress);
  const unsigned    dir = tu_edpt_dir(ep_desc->bEndpointAddress);
  endpoint_state_t *ep  = &_dcd.endpoint[epn][dir];

  dcd_int_disable(rhport);
  ep->max_packet_size = tu_edpt_packet_size(ep_desc);
  dcd_int_enable(rhport);

  return true;
}

void dcd_edpt_close_all(uint8_t rhport)
{
  (void) rhport;
  const unsigned ie = NVIC_GetEnableIRQ(USB0_IRQn);
  NVIC_DisableIRQ(USB0_IRQn);
  for (unsigned i = 1; i < 16; ++i) {
    KHCI->ENDPOINT[i].ENDPT = 0;
  }
  if (ie) NVIC_EnableIRQ(USB0_IRQn);
  buffer_descriptor_t *bd = _dcd.bdt[1][0];
  for (unsigned i = 2; i < sizeof(_dcd.bdt)/sizeof(*bd); ++i, ++bd) {
    bd->head = 0;
  }
  endpoint_state_t *ep = &_dcd.endpoint[1][0];
  for (unsigned i = 2; i < sizeof(_dcd.endpoint)/sizeof(*ep); ++i, ++ep) {
    /* Clear except the odd */
    ep->max_packet_size = 0;
    ep->length          = 0;
    ep->remaining       = 0;
  }
}

<<<<<<< HEAD
void dcd_edpt_close(uint8_t rhport, uint8_t ep_addr)
{
  (void) rhport;

  const unsigned epn      = tu_edpt_number(ep_addr);
  const unsigned dir      = tu_edpt_dir(ep_addr);
  endpoint_state_t *ep    = &_dcd.endpoint[epn][dir];
  buffer_descriptor_t *bd = _dcd.bdt[epn][dir];
  const unsigned msk      = dir ? USB_ENDPT_EPTXEN_MASK : USB_ENDPT_EPRXEN_MASK;
  const unsigned ie       = NVIC_GetEnableIRQ(USB0_IRQn);
  NVIC_DisableIRQ(USB0_IRQn);
  KHCI->ENDPOINT[epn].ENDPT &= ~msk;
  ep->max_packet_size = 0;
  ep->length          = 0;
  ep->remaining       = 0;
  bd[0].head          = 0;
  bd[1].head          = 0;
  if (ie) NVIC_EnableIRQ(USB0_IRQn);
}

bool dcd_edpt_xfer(uint8_t rhport, uint8_t ep_addr, uint8_t * buffer, uint16_t total_bytes, bool is_isr)
=======
bool dcd_edpt_xfer(uint8_t rhport, uint8_t ep_addr, uint8_t* buffer, uint16_t total_bytes)
>>>>>>> 790c7a0d
{
  (void) is_isr;
  (void) rhport;
  const unsigned epn      = tu_edpt_number(ep_addr);
  const unsigned dir      = tu_edpt_dir(ep_addr);
  endpoint_state_t    *ep = &_dcd.endpoint[epn][dir];
  buffer_descriptor_t *bd = &_dcd.bdt[epn][dir][ep->odd];
  TU_ASSERT(0 == bd->own);

  const unsigned ie = NVIC_GetEnableIRQ(USB0_IRQn);
  NVIC_DisableIRQ(USB0_IRQn);

  ep->length    = total_bytes;
  ep->remaining = total_bytes;

  const unsigned mps = ep->max_packet_size;
  if (total_bytes > mps) {
    buffer_descriptor_t *next = ep->odd ? bd - 1: bd + 1;
    /* When total_bytes is greater than the max packet size,
     * it prepares to the next transfer to avoid NAK in advance. */
    next->bc   = total_bytes >= 2 * mps ? mps: total_bytes - mps;
    next->addr = buffer + mps;
    next->own  = 1;
  }
  bd->bc   = total_bytes >= mps ? mps: total_bytes;
  bd->addr = buffer;
  __DSB();
  bd->own  = 1; /* This bit must be set last */

  if (ie) NVIC_EnableIRQ(USB0_IRQn);
  return true;
}

void dcd_edpt_stall(uint8_t rhport, uint8_t ep_addr)
{
  (void) rhport;
  const unsigned epn = tu_edpt_number(ep_addr);

  if (0 == epn) {
    KHCI->ENDPOINT[epn].ENDPT |=  USB_ENDPT_EPSTALL_MASK;
  } else {
    const unsigned dir      = tu_edpt_dir(ep_addr);
    const unsigned odd      = _dcd.endpoint[epn][dir].odd;
    buffer_descriptor_t *bd = &_dcd.bdt[epn][dir][odd];
    TU_ASSERT(0 == bd->own,);

    const unsigned ie       = NVIC_GetEnableIRQ(USB0_IRQn);
    NVIC_DisableIRQ(USB0_IRQn);

    bd->bdt_stall = 1;
    __DSB();
    bd->own       = 1; /* This bit must be set last */

    if (ie) NVIC_EnableIRQ(USB0_IRQn);
  }
}

void dcd_edpt_clear_stall(uint8_t rhport, uint8_t ep_addr)
{
  (void) rhport;
  const unsigned epn      = tu_edpt_number(ep_addr);
  TU_VERIFY(epn,);
  const unsigned dir      = tu_edpt_dir(ep_addr);
  const unsigned odd      = _dcd.endpoint[epn][dir].odd;
  buffer_descriptor_t *bd = _dcd.bdt[epn][dir];
  TU_VERIFY(bd[odd].own,);

  const unsigned ie       = NVIC_GetEnableIRQ(USB0_IRQn);
  NVIC_DisableIRQ(USB0_IRQn);

  bd[odd].own = 0;
  __DSB();

  // clear stall
  bd[odd].bdt_stall  = 0;

  // Reset data toggle
  bd[odd    ].data = 0;
  bd[odd ^ 1].data = 1;

  // We already cleared this in ISR, but just clear it here to be safe
  const unsigned endpt = KHCI->ENDPOINT[epn].ENDPT;
  if (endpt & USB_ENDPT_EPSTALL_MASK) {
    KHCI->ENDPOINT[epn].ENDPT = endpt & ~USB_ENDPT_EPSTALL_MASK;
  }

  if (ie) NVIC_EnableIRQ(USB0_IRQn);
}

//--------------------------------------------------------------------+
// ISR
//--------------------------------------------------------------------+
void dcd_int_handler(uint8_t rhport)
{
  uint32_t is  = KHCI->ISTAT;
  uint32_t msk = KHCI->INTEN;

  // clear non-enabled interrupts
  KHCI->ISTAT = is & ~msk;
  is &= msk;

  if (is & USB_ISTAT_ERROR_MASK) {
    /* TODO: */
    uint32_t es = KHCI->ERRSTAT;
    KHCI->ERRSTAT = es;
    KHCI->ISTAT   = is; /* discard any pending events */
  }

  if (is & USB_ISTAT_USBRST_MASK) {
    KHCI->ISTAT = is; /* discard any pending events */
    process_bus_reset(rhport);
  }

  if (is & USB_ISTAT_SLEEP_MASK) {
    // TU_LOG3("Suspend: "); TU_LOG2_HEX(is);

    // Note Host usually has extra delay after bus reset (without SOF), which could falsely
    // detected as Sleep event. Though usbd has debouncing logic so we are good
    KHCI->ISTAT = USB_ISTAT_SLEEP_MASK;
    process_bus_sleep(rhport);
  }

#if 0 // ISTAT_RESUME never trigger, probably for host mode ?
  if (is & USB_ISTAT_RESUME_MASK) {
    // TU_LOG2("ISTAT Resume: "); TU_LOG2_HEX(is);
    KHCI->ISTAT = USB_ISTAT_RESUME_MASK;
    process_bus_resume(rhport);
  }
#endif

  if (KHCI->USBTRC0 & USB_USBTRC0_USB_RESUME_INT_MASK) {
     // TU_LOG2("USBTRC0 Resume: "); TU_LOG2_HEX(is); TU_LOG2_HEX(KHCI->USBTRC0);
    process_bus_resume(rhport);
  }

  if (is & USB_ISTAT_SOFTOK_MASK) {
    KHCI->ISTAT = USB_ISTAT_SOFTOK_MASK;
    dcd_event_sof(rhport, tu_u16(KHCI->FRMNUMH, KHCI->FRMNUML), true);
  }

  if (is & USB_ISTAT_STALL_MASK) {
    KHCI->ISTAT = USB_ISTAT_STALL_MASK;
    process_stall(rhport);
  }

  if (is & USB_ISTAT_TOKDNE_MASK) {
    process_tokdne(rhport);
  }
}
#endif<|MERGE_RESOLUTION|>--- conflicted
+++ resolved
@@ -425,34 +425,10 @@
   }
 }
 
-<<<<<<< HEAD
-void dcd_edpt_close(uint8_t rhport, uint8_t ep_addr)
-{
-  (void) rhport;
-
-  const unsigned epn      = tu_edpt_number(ep_addr);
-  const unsigned dir      = tu_edpt_dir(ep_addr);
-  endpoint_state_t *ep    = &_dcd.endpoint[epn][dir];
-  buffer_descriptor_t *bd = _dcd.bdt[epn][dir];
-  const unsigned msk      = dir ? USB_ENDPT_EPTXEN_MASK : USB_ENDPT_EPRXEN_MASK;
-  const unsigned ie       = NVIC_GetEnableIRQ(USB0_IRQn);
-  NVIC_DisableIRQ(USB0_IRQn);
-  KHCI->ENDPOINT[epn].ENDPT &= ~msk;
-  ep->max_packet_size = 0;
-  ep->length          = 0;
-  ep->remaining       = 0;
-  bd[0].head          = 0;
-  bd[1].head          = 0;
-  if (ie) NVIC_EnableIRQ(USB0_IRQn);
-}
-
 bool dcd_edpt_xfer(uint8_t rhport, uint8_t ep_addr, uint8_t * buffer, uint16_t total_bytes, bool is_isr)
-=======
-bool dcd_edpt_xfer(uint8_t rhport, uint8_t ep_addr, uint8_t* buffer, uint16_t total_bytes)
->>>>>>> 790c7a0d
-{
+{
+  (void) rhport;
   (void) is_isr;
-  (void) rhport;
   const unsigned epn      = tu_edpt_number(ep_addr);
   const unsigned dir      = tu_edpt_dir(ep_addr);
   endpoint_state_t    *ep = &_dcd.endpoint[epn][dir];
