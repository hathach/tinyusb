--- conflicted
+++ resolved
@@ -853,11 +853,11 @@
 }
 
 // Close all opened endpoint belong to this device
-void hcd_device_close(uint8_t rhport, uint8_t dev_addr) {
+void hcd_device_close(uint8_t rhport, uint8_t dev_addr)
+{
   pico_trace("hcd_device_close %d\n", dev_addr);
   (void) rhport;
 
-<<<<<<< HEAD
   if (dev_addr == 0) return;
   uint32_t saved_irqs = save_and_disable_interrupts();
   // clean up scheduling buffers on close
@@ -877,31 +877,16 @@
   for (size_t i = 0; i < TU_ARRAY_SIZE(ep_pool); i++)
   {
     hw_endpoint_t* ep = &ep_pool[i];
-=======
-  // reset epx if it is currently active with unplugged device
-  if (epx.configured && epx.active && epx.dev_addr == dev_addr) {
-    epx.configured = false;
-    *epx.endpoint_control = 0;
-    *epx.buffer_control = 0;
-    hw_endpoint_reset_transfer(&epx);
-  }
->>>>>>> cf76af10
-
-  // dev0 only has ep0
-  if (dev_addr != 0) {
-    for (size_t i = 1; i < TU_ARRAY_SIZE(ep_pool); i++) {
-      hw_endpoint_t *ep = &ep_pool[i];
-      if (ep->dev_addr == dev_addr && ep->configured) {
-        // in case it is an interrupt endpoint, disable it
-        usb_hw_clear->int_ep_ctrl = (1 << (ep->interrupt_num + 1));
-        usb_hw->int_ep_addr_ctrl[ep->interrupt_num] = 0;
-
-        // unconfigure the endpoint
-        ep->configured = false;
-        *ep->endpoint_control = 0;
-        *ep->buffer_control = 0;
-        hw_endpoint_reset_transfer(ep);
-      }
+    if (ep->dev_addr == dev_addr && ep->configured)
+    {
+      // in case it is an interrupt endpoint, disable it
+      usb_hw_clear->int_ep_ctrl = (1 << (ep->interrupt_num + 1));
+      usb_hw->int_ep_addr_ctrl[ep->interrupt_num] = 0;
+      // unconfigure the endpoint
+      ep->configured = false;
+      *ep->endpoint_control = 0;
+      *ep->buffer_control = 0;
+      hw_endpoint_reset_transfer(ep);
     }
   }
   restore_interrupts(saved_irqs);
@@ -982,32 +967,7 @@
     control_xfers[dev_addr].data_pending = true;
     hw_endpoint_lock_update(ep, -1);
   }
-<<<<<<< HEAD
   else
-=======
-
-  // If a normal transfer (non-interrupt) then initiate using
-  // sie ctrl registers. Otherwise, interrupt ep registers should
-  // already be configured
-  if ( ep == &epx )
-  {
-    hw_endpoint_xfer_start(ep, buffer, buflen);
-
-    // That has set up buffer control, endpoint control etc
-    // for host we have to initiate the transfer
-    usb_hw->dev_addr_ctrl = (uint32_t) (dev_addr | (ep_num << USB_ADDR_ENDP_ENDPOINT_LSB));
-
-    uint32_t flags = USB_SIE_CTRL_START_TRANS_BITS | SIE_CTRL_BASE |
-                     (ep_dir ? USB_SIE_CTRL_RECEIVE_DATA_BITS : USB_SIE_CTRL_SEND_DATA_BITS) |
-                     (need_pre(dev_addr) ? USB_SIE_CTRL_PREAMBLE_EN_BITS : 0);
-    // START_TRANS bit on SIE_CTRL seems to exhibit the same behavior as the AVAILABLE bit
-    // described in RP2040 Datasheet, release 2.1, section "4.1.2.5.1. Concurrent access".
-    // We write everything except the START_TRANS bit first, then wait some cycles.
-    usb_hw->sie_ctrl = flags & ~USB_SIE_CTRL_START_TRANS_BITS;
-    busy_wait_at_least_cycles(12);
-    usb_hw->sie_ctrl = flags;
-  }else
->>>>>>> cf76af10
   {
     struct hw_endpoint *ep = ep_pool+ep_idx;
     ep->remaining_len = buflen;
@@ -1045,7 +1005,6 @@
 bool hcd_setup_send(uint8_t rhport, uint8_t dev_addr, uint8_t const setup_packet[8])
 {
   (void) rhport;
-<<<<<<< HEAD
   TU_ASSERT(dev_addr < CFG_TUH_DEVICE_MAX+2);
   TU_ASSERT(control_xfers[dev_addr].data_pending == false);
   TU_ASSERT(control_xfers[dev_addr].setup_pending == false);
@@ -1063,42 +1022,6 @@
   hw_endpoint_lock_update(&epx, -1);
   // next call schedule_next_transfer() will start the transfer
   // if no other higher priority control transfer is pending
-=======
-
-  // Copy data into setup packet buffer
-  for (uint8_t i = 0; i < 8; i++) {
-    usbh_dpram->setup_packet[i] = setup_packet[i];
-  }
-
-  // Configure EP0 struct with setup info for the trans complete
-  struct hw_endpoint * ep = _hw_endpoint_allocate( (uint8_t) TUSB_XFER_CONTROL);
-  TU_ASSERT(ep);
-
-  // EPX should be inactive
-  assert(!ep->active);
-
-  // EP0 out
-  _hw_endpoint_init(ep, dev_addr, 0x00, ep->wMaxPacketSize, 0, 0);
-  assert(ep->configured);
-
-  ep->remaining_len = 8;
-  ep->active = true;
-
-  // Set device address
-  usb_hw->dev_addr_ctrl = dev_addr;
-
-  // Set pre if we are a low speed device on full speed hub
-  uint32_t const flags = SIE_CTRL_BASE | USB_SIE_CTRL_SEND_SETUP_BITS | USB_SIE_CTRL_START_TRANS_BITS |
-                         (need_pre(dev_addr) ? USB_SIE_CTRL_PREAMBLE_EN_BITS : 0);
-
-  // START_TRANS bit on SIE_CTRL seems to exhibit the same behavior as the AVAILABLE bit
-  // described in RP2040 Datasheet, release 2.1, section "4.1.2.5.1. Concurrent access".
-  // We write everything except the START_TRANS bit first, then wait some cycles.
-  usb_hw->sie_ctrl = flags & ~USB_SIE_CTRL_START_TRANS_BITS;
-  busy_wait_at_least_cycles(12);
-  usb_hw->sie_ctrl = flags;
-
->>>>>>> cf76af10
   return true;
 }
 
