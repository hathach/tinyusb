--- conflicted
+++ resolved
@@ -859,9 +859,6 @@
   _dcd.ep[dir][epn] = 0;
 }
 
-<<<<<<< HEAD
-bool dcd_edpt_xfer(uint8_t rhport, uint8_t ep_addr, uint8_t * buffer, uint16_t total_bytes, bool is_isr)
-=======
 #if 0
 bool dcd_edpt_iso_alloc(uint8_t rhport, uint8_t ep_addr, uint16_t largest_packet_size) {
   (void)rhport;
@@ -877,8 +874,7 @@
 }
 #endif
 
-bool dcd_edpt_xfer(uint8_t rhport, uint8_t ep_addr, uint8_t* buffer, uint16_t total_bytes)
->>>>>>> 790c7a0d
+bool dcd_edpt_xfer(uint8_t rhport, uint8_t ep_addr, uint8_t * buffer, uint16_t total_bytes, bool is_isr)
 {
   (void) is_isr;
   rusb2_reg_t* rusb = RUSB2_REG(rhport);
