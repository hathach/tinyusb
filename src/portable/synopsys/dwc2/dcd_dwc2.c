--- conflicted
+++ resolved
@@ -383,7 +383,6 @@
 
     // Enable tx fifo empty interrupt only if there is data. Note must after depctl enable
     if (dir == TUSB_DIR_IN && total_bytes != 0) {
-<<<<<<< HEAD
       // For num_packets = 1 we write the packet directly
       if (num_packets == 1) {
         // Push packet to Tx-FIFO
@@ -396,11 +395,8 @@
         }
       } else {
         // Enable TXFE interrupt for multi-packet transfer
-        dwc2->diepempmsk |= (1 << epnum);
+        dwc2->diepempmsk |= (1u << epnum);
       }
-=======
-      dwc2->diepempmsk |= (1u << epnum);
->>>>>>> 3ff54153
     }
   }
 }
