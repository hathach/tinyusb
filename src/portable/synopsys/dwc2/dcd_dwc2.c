--- conflicted
+++ resolved
@@ -120,7 +120,7 @@
 
   TU_ASSERT(epnum < ep_count);
 
-  uint16_t const fifo_size = tu_div_ceil(packet_size, 4);
+  uint16_t fifo_size = tu_div_ceil(packet_size, 4);
 
   // "USB Data FIFOs" section in reference manual
   // Peripheral FIFO architecture
@@ -154,6 +154,10 @@
       dwc2->grxfsiz = sz;
     }
   } else {
+    // The fifo-empty interrupt fires when the interrupt is half empty. In order
+    // to be able to write a packet at that point, the fifo must be twice the max_size.
+    fifo_size = fifo_size * 2;
+
     // Check if free space is available
     TU_ASSERT(_allocated_fifo_words_tx + fifo_size + dwc2->grxfsiz <= _dwc2_controller[rhport].ep_fifo_size / 4);
     _allocated_fifo_words_tx += fifo_size;
@@ -678,99 +682,9 @@
 /* DCD Endpoint port
  *------------------------------------------------------------------*/
 
-<<<<<<< HEAD
-bool dcd_edpt_open (uint8_t rhport, tusb_desc_endpoint_t const * desc_edpt)
-{
-  (void) rhport;
-
-  dwc2_regs_t * dwc2     = DWC2_REG(rhport);
-  uint8_t const ep_count = _dwc2_controller[rhport].ep_count;
-
-  uint8_t const epnum = tu_edpt_number(desc_edpt->bEndpointAddress);
-  uint8_t const dir   = tu_edpt_dir(desc_edpt->bEndpointAddress);
-
-  TU_ASSERT(epnum < ep_count);
-
-  xfer_ctl_t * xfer = XFER_CTL_BASE(epnum, dir);
-  xfer->max_size = tu_edpt_packet_size(desc_edpt);
-  xfer->interval = desc_edpt->bInterval;
-
-  uint16_t fifo_size = tu_div_ceil(xfer->max_size, 4);
-
-  if(dir == TUSB_DIR_OUT)
-  {
-    // Calculate required size of RX FIFO
-    uint16_t const sz = calc_grxfsiz(4*fifo_size, ep_count);
-
-    // If size_rx needs to be extended check if possible and if so enlarge it
-    if (dwc2->grxfsiz < sz)
-    {
-      TU_ASSERT(sz + _allocated_fifo_words_tx <= _dwc2_controller[rhport].ep_fifo_size/4);
-
-      // Enlarge RX FIFO
-      dwc2->grxfsiz = sz;
-    }
-
-    dwc2->epout[epnum].doepctl |= (1 << DOEPCTL_USBAEP_Pos) |
-                                  (desc_edpt->bmAttributes.xfer << DOEPCTL_EPTYP_Pos) |
-                                  (desc_edpt->bmAttributes.xfer != TUSB_XFER_ISOCHRONOUS ? DOEPCTL_SD0PID_SEVNFRM : 0) |
-                                  (xfer->max_size << DOEPCTL_MPSIZ_Pos);
-
-    dwc2->daintmsk |= TU_BIT(DAINTMSK_OEPM_Pos + epnum);
-  }
-  else
-  {
-    // "USB Data FIFOs" section in reference manual
-    // Peripheral FIFO architecture
-    //
-    // --------------- 320 or 1024 ( 1280 or 4096 bytes )
-    // | IN FIFO 0   |
-    // --------------- (320 or 1024) - 16
-    // | IN FIFO 1   |
-    // --------------- (320 or 1024) - 16 - x
-    // |   . . . .   |
-    // --------------- (320 or 1024) - 16 - x - y - ... - z
-    // | IN FIFO MAX |
-    // ---------------
-    // |    FREE     |
-    // --------------- GRXFSIZ
-    // | OUT FIFO    |
-    // | ( Shared )  |
-    // --------------- 0
-    //
-    // In FIFO is allocated by following rules:
-    // - IN EP 1 gets FIFO 1, IN EP "n" gets FIFO "n".
-
-    // The fifo-empty interrupt fires when the interrupt is half empty. In order
-    // to be able to write a packet at that point, the fifo must be twice the
-    // max_size.
-    fifo_size = fifo_size * 2;
-
-    // Check if free space is available
-    TU_ASSERT(_allocated_fifo_words_tx + fifo_size + dwc2->grxfsiz <= _dwc2_controller[rhport].ep_fifo_size/4);
-
-    _allocated_fifo_words_tx += fifo_size;
-
-    TU_LOG(DWC2_DEBUG, "    Allocated %u bytes at offset %lu", fifo_size*4, _dwc2_controller[rhport].ep_fifo_size-_allocated_fifo_words_tx*4);
-
-    // DIEPTXF starts at FIFO #1.
-    // Both TXFD and TXSA are in unit of 32-bit words.
-    dwc2->dieptxf[epnum - 1] = (fifo_size << DIEPTXF_INEPTXFD_Pos) | (_dwc2_controller[rhport].ep_fifo_size/4 - _allocated_fifo_words_tx);
-
-    dwc2->epin[epnum].diepctl |= (1 << DIEPCTL_USBAEP_Pos) |
-                                 (epnum << DIEPCTL_TXFNUM_Pos) |
-                                 (desc_edpt->bmAttributes.xfer << DIEPCTL_EPTYP_Pos) |
-                                 (desc_edpt->bmAttributes.xfer != TUSB_XFER_ISOCHRONOUS ? DIEPCTL_SD0PID_SEVNFRM : 0) |
-                                 (xfer->max_size << DIEPCTL_MPSIZ_Pos);
-
-    dwc2->daintmsk |= (1 << (DAINTMSK_IEPM_Pos + epnum));
-  }
-
-=======
 bool dcd_edpt_open(uint8_t rhport, tusb_desc_endpoint_t const* desc_edpt) {
   TU_ASSERT(fifo_alloc(rhport, desc_edpt->bEndpointAddress, tu_edpt_packet_size(desc_edpt)));
   edpt_activate(rhport, desc_edpt);
->>>>>>> 68a08e33
   return true;
 }
 
@@ -1237,20 +1151,7 @@
     // Loop until all available packets were handled
     do {
       handle_rxflvl_irq(rhport);
-<<<<<<< HEAD
     } while(dwc2->gintsts & GINTSTS_RXFLVL);
-
-    // Manage RX FIFO size
-    if (_out_ep_closed)
-    {
-      update_grxfsiz(rhport);
-
-      // Disable flag
-      _out_ep_closed = false;
-    }
-=======
-    } while (dwc2->gotgint & GINTSTS_RXFLVL);
->>>>>>> 68a08e33
 
     dwc2->gintmsk |= GINTMSK_RXFLVLM;
   }
