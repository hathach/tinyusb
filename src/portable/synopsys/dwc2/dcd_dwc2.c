--- conflicted
+++ resolved
@@ -425,7 +425,6 @@
     dep->diepctl = depctl.value; // enable endpoint
 
     if (dir == TUSB_DIR_IN && total_bytes != 0) {
-<<<<<<< HEAD
       const uint16_t xferred_bytes = epin_write_tx_fifo(rhport, epnum);
 
       // Enable TXFE interrupt if there are still data to be sent
@@ -433,9 +432,6 @@
       if ((epnum != 0) && (xfer->total_len - xferred_bytes > 0)) {
          dwc2->diepempmsk |= (1u << epnum);
       }
-=======
-      dwc2->diepempmsk |= (1u << epnum); //-V629
->>>>>>> d46f71bd
     }
   }
 }
@@ -944,35 +940,8 @@
   // TX FIFO empty bit is read-only. It will only be cleared by hardware when written bytes is more than
   // - 64 bytes or
   // - Half/Empty of TX FIFO size (configured by GAHBCFG.TXFELVL)
-<<<<<<< HEAD
-  if (diepint_bm.txfifo_empty && (dwc2->diepempmsk & (1 << epnum))) {
+  if (diepint_bm.txfifo_empty && tu_bit_test(dwc2->diepempmsk, epnum)) {
     epin_write_tx_fifo(rhport, epnum);
-=======
-  if (diepint_bm.txfifo_empty && tu_bit_test(dwc2->diepempmsk, epnum)) {
-    dwc2_ep_tsize_t tsiz = {.value = epin->tsiz};
-    const uint16_t remain_packets = tsiz.packet_count;
-
-    // Process every single packet (only whole packets can be written to fifo)
-    for (uint16_t i = 0; i < remain_packets; i++) {
-      tsiz.value = epin->tsiz;
-      const uint16_t remain_bytes = (uint16_t) tsiz.xfer_size;
-      const uint16_t xact_bytes = tu_min16(remain_bytes, xfer->max_size);
-
-      // Check if dtxfsts has enough space available
-      if (xact_bytes > ((epin->dtxfsts & DTXFSTS_INEPTFSAV_Msk) << 2)) {
-        break;
-      }
-
-      // Push packet to Tx-FIFO
-      if (xfer->ff != NULL) {
-        volatile uint32_t* tx_fifo = dwc2->fifo[epnum];
-        tu_fifo_read_n_const_addr_full_words(xfer->ff, (void*)(uintptr_t)tx_fifo, xact_bytes);
-      } else {
-        dfifo_write_packet(dwc2, epnum, xfer->buffer, xact_bytes);
-        xfer->buffer += xact_bytes;
-      }
-    }
->>>>>>> d46f71bd
 
     // Turn off TXFE if all bytes are written.
     dwc2_ep_tsize_t tsiz = {.value = epin->tsiz};
