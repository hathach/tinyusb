/*
 * The MIT License (MIT)
 *
 * Copyright (c) 2019 William D. Jones
 * Copyright (c) 2019 Ha Thach (tinyusb.org)
 * Copyright (c) 2020 Jan Duempelmann
 * Copyright (c) 2020 Reinhard Panhuber
 *
 * Permission is hereby granted, free of charge, to any person obtaining a copy
 * of this software and associated documentation files (the "Software"), to deal
 * in the Software without restriction, including without limitation the rights
 * to use, copy, modify, merge, publish, distribute, sublicense, and/or sell
 * copies of the Software, and to permit persons to whom the Software is
 * furnished to do so, subject to the following conditions:
 *
 * The above copyright notice and this permission notice shall be included in
 * all copies or substantial portions of the Software.
 *
 * THE SOFTWARE IS PROVIDED "AS IS", WITHOUT WARRANTY OF ANY KIND, EXPRESS OR
 * IMPLIED, INCLUDING BUT NOT LIMITED TO THE WARRANTIES OF MERCHANTABILITY,
 * FITNESS FOR A PARTICULAR PURPOSE AND NONINFRINGEMENT. IN NO EVENT SHALL THE
 * AUTHORS OR COPYRIGHT HOLDERS BE LIABLE FOR ANY CLAIM, DAMAGES OR OTHER
 * LIABILITY, WHETHER IN AN ACTION OF CONTRACT, TORT OR OTHERWISE, ARISING FROM,
 * OUT OF OR IN CONNECTION WITH THE SOFTWARE OR THE USE OR OTHER DEALINGS IN
 * THE SOFTWARE.
 *
 * This file is part of the TinyUSB stack.
 */

#include "tusb_option.h"

#if CFG_TUD_ENABLED && defined(TUP_USBIP_DWC2)

#if !(CFG_TUD_DWC2_SLAVE_ENABLE || CFG_TUD_DWC2_DMA_ENABLE)
#error DWC2 require either CFG_TUD_DWC2_SLAVE_ENABLE or CFG_TUD_DWC2_DMA_ENABLE to be enabled
#endif

// Debug level for DWC2
#define DWC2_DEBUG    2

#include "device/dcd.h"
#include "device/usbd_pvt.h"
#include "dwc2_common.h"

//--------------------------------------------------------------------+
// MACRO TYPEDEF CONSTANT ENUM
//--------------------------------------------------------------------+
typedef struct {
  uint8_t* buffer;
  tu_fifo_t* ff;
  uint16_t total_len;
  uint16_t max_size;
  uint8_t interval;
} xfer_ctl_t;

// This variable is modified from ISR context, so it must be protected by critical section
static xfer_ctl_t xfer_status[DWC2_EP_MAX][2];
#define XFER_CTL_BASE(_ep, _dir) (&xfer_status[_ep][_dir])

typedef struct {
  // EP0 transfers are limited to 1 packet - larger sizes has to be split
  uint16_t ep0_pending[2];  // Index determines direction as tusb_dir_t type
  uint16_t dfifo_top;      // top free location in DFIFO in words

  // Number of IN endpoints active
  uint8_t allocated_epin_count;

  // SOF enabling flag - required for SOF to not get disabled in ISR when SOF was enabled by
  bool sof_en;
} dcd_data_t;

static dcd_data_t _dcd_data;

CFG_TUD_MEM_SECTION static struct {
  TUD_EPBUF_DEF(setup_packet, 8);
} _dcd_usbbuf;

TU_ATTR_ALWAYS_INLINE static inline uint8_t dwc2_ep_count(const dwc2_regs_t* dwc2) {
  #if TU_CHECK_MCU(OPT_MCU_GD32VF103)
  return DWC2_EP_MAX;
  #else
  const dwc2_ghwcfg2_t ghwcfg2 = {.value = dwc2->ghwcfg2};
  return ghwcfg2.num_dev_ep + 1;
  #endif
}


//--------------------------------------------------------------------
// DMA
//--------------------------------------------------------------------
#if CFG_TUD_MEM_DCACHE_ENABLE
bool dcd_dcache_clean(const void* addr, uint32_t data_size) {
  TU_VERIFY(addr && data_size);
  return dwc2_dcache_clean(addr, data_size);
}

bool dcd_dcache_invalidate(const void* addr, uint32_t data_size) {
  TU_VERIFY(addr && data_size);
  return dwc2_dcache_invalidate(addr, data_size);
}

bool dcd_dcache_clean_invalidate(const void* addr, uint32_t data_size) {
  TU_VERIFY(addr && data_size);
  return dwc2_dcache_clean_invalidate(addr, data_size);
}
#endif

TU_ATTR_ALWAYS_INLINE static inline bool dma_device_enabled(const dwc2_regs_t* dwc2) {
  (void) dwc2;
  // Internal DMA only
  const dwc2_ghwcfg2_t ghwcfg2 = {.value = dwc2->ghwcfg2};
  return CFG_TUD_DWC2_DMA_ENABLE && ghwcfg2.arch == GHWCFG2_ARCH_INTERNAL_DMA;
}

static void dma_setup_prepare(uint8_t rhport) {
  dwc2_regs_t* dwc2 = DWC2_REG(rhport);

  if (dwc2->gsnpsid >= DWC2_CORE_REV_3_00a) {
    if(dwc2->epout[0].doepctl & DOEPCTL_EPENA) {
      return;
    }
  }

  // Receive only 1 packet
  dwc2->epout[0].doeptsiz = (1 << DOEPTSIZ_STUPCNT_Pos) | (1 << DOEPTSIZ_PKTCNT_Pos) | (8 << DOEPTSIZ_XFRSIZ_Pos);
  dwc2->epout[0].doepdma = (uintptr_t) _dcd_usbbuf.setup_packet;
  dwc2->epout[0].doepctl |= DOEPCTL_EPENA | DOEPCTL_USBAEP;
}

//--------------------------------------------------------------------+
// Data FIFO
//--------------------------------------------------------------------+


/* Device Data FIFO scheme

  The FIFO is split up into
  - EPInfo: for storing DMA metadata, only required when use DMA. Maximum size is called
    EP_LOC_CNT = ep_fifo_size - ghwcfg3.dfifo_depth. For value less than EP_LOC_CNT, gdfifocfg must be configured before
    gahbcfg.dmaen is set
      - Buffer mode: 1 word per endpoint direction
      - Scatter/Gather DMA: 4 words per endpoint direction
  - TX FIFO: one fifo for each IN endpoint. Size is dynamic depending on packet size, starting from top with EP0 IN.
  - Shared RX FIFO: a shared fifo for all OUT endpoints. Typically, can hold up to 2 packets of the largest EP size.

  We allocated TX FIFO from top to bottom (using top pointer), this to allow the RX FIFO to grow dynamically which is
  possible since the free space is located between the RX and TX FIFOs.

   ---------------- ep_fifo_size
  |  DxEPIDMAn  |
  |-------------|-- gdfifocfg.EPINFOBASE (max is ghwcfg3.dfifo_depth)
  | IN FIFO 0   |       control EP
  |-------------|
  | IN FIFO 1   |
  |-------------|
  |   . . . .   |
  |-------------|
  | IN FIFO n   |
  |-------------|
  |    FREE     |
  |-------------|-- GRXFSIZ (expandable)
  |  OUT FIFO   |
  | ( Shared )  |
  --------------- 0

  According to "FIFO RAM allocation" section in RM, FIFO RAM are allocated as follows (each word 32-bits):
  - Each EP IN needs at least max packet size
  - All EP OUT shared a unique OUT FIFO which uses (for Slave or Buffer DMA, Scatt/Gather DMA use different formula):
    - 13 for setup packets + control words (up to 3 setup packets).
    - 1 for global NAK (not required/used here).
    - Largest-EPsize/4 + 1. (FS: 64 bytes, HS: 512 bytes). Recommended is  "2 x (Largest-EPsize/4 + 1)"
    - 2 for each used OUT endpoint

    Therefore GRXFSIZ = 13 + 1 + 2 x (Largest-EPsize/4 + 1) + 2 x EPOUTnum
*/

TU_ATTR_ALWAYS_INLINE static inline uint16_t calc_device_grxfsiz(uint16_t largest_ep_size, uint8_t ep_count) {
  return 13 + 1 + 2 * ((largest_ep_size / 4) + 1) + 2 * ep_count;
}

static bool dfifo_alloc(uint8_t rhport, uint8_t ep_addr, uint16_t packet_size) {
  dwc2_regs_t* dwc2 = DWC2_REG(rhport);
  const dwc2_controller_t* dwc2_controller = &_dwc2_controller[rhport];
  const uint8_t ep_count = dwc2_controller->ep_count;
  const uint8_t epnum = tu_edpt_number(ep_addr);
  const uint8_t dir = tu_edpt_dir(ep_addr);

  TU_ASSERT(epnum < ep_count);

  uint16_t fifo_size = tu_div_ceil(packet_size, 4);
  if (dir == TUSB_DIR_OUT) {
    // Calculate required size of RX FIFO
    const uint16_t new_sz = calc_device_grxfsiz(4 * fifo_size, ep_count);

    // If size_rx needs to be extended check if there is enough free space
    if (dwc2->grxfsiz < new_sz) {
      TU_ASSERT(new_sz <= _dcd_data.dfifo_top);
      dwc2->grxfsiz = new_sz; // Enlarge RX FIFO
    }
  } else {
    // Check IN endpoints concurrently active limit
    if(dwc2_controller->ep_in_count) {
      TU_ASSERT(_dcd_data.allocated_epin_count < dwc2_controller->ep_in_count);
      _dcd_data.allocated_epin_count++;
    }

    // If The TXFELVL is configured as half empty, the fifo must be twice the max_size.
    if ((dwc2->gahbcfg & GAHBCFG_TX_FIFO_EPMTY_LVL) == 0) {
      fifo_size *= 2;
    }

    // Check if free space is available
    TU_ASSERT(_dcd_data.dfifo_top >= fifo_size + dwc2->grxfsiz);
    _dcd_data.dfifo_top -= fifo_size;
    // TU_LOG(DWC2_DEBUG, "    TX FIFO %u: allocated %u words at offset %u\r\n", epnum, fifo_size, dfifo_top);

    // Both TXFD and TXSA are in unit of 32-bit words.
    if (epnum == 0) {
      dwc2->dieptxf0 = (fifo_size << DIEPTXF0_TX0FD_Pos) | _dcd_data.dfifo_top;
    } else {
      // DIEPTXF starts at FIFO #1.
      dwc2->dieptxf[epnum - 1] = (fifo_size << DIEPTXF_INEPTXFD_Pos) | _dcd_data.dfifo_top;
    }
  }

  return true;
}

static void dfifo_device_init(uint8_t rhport) {
  const dwc2_controller_t* dwc2_controller = &_dwc2_controller[rhport];
  dwc2_regs_t* dwc2 = DWC2_REG(rhport);
  dwc2->grxfsiz = calc_device_grxfsiz(CFG_TUD_ENDPOINT0_SIZE, dwc2_controller->ep_count);

  // Scatter/Gather DMA mode is not yet supported. Buffer DMA only need 1 words per endpoint direction
  const bool is_dma = dma_device_enabled(dwc2);
  _dcd_data.dfifo_top = dwc2_controller->ep_fifo_size/4;
  if (is_dma) {
    _dcd_data.dfifo_top -= 2 * dwc2_controller->ep_count;
  }
  dwc2->gdfifocfg = (_dcd_data.dfifo_top << GDFIFOCFG_EPINFOBASE_SHIFT) | _dcd_data.dfifo_top;

  // Allocate FIFO for EP0 IN
  dfifo_alloc(rhport, 0x80, CFG_TUD_ENDPOINT0_SIZE);
}


//--------------------------------------------------------------------
// Endpoint
//--------------------------------------------------------------------
static void edpt_activate(uint8_t rhport, const tusb_desc_endpoint_t* p_endpoint_desc) {
  dwc2_regs_t* dwc2 = DWC2_REG(rhport);
  const uint8_t epnum = tu_edpt_number(p_endpoint_desc->bEndpointAddress);
  const uint8_t dir = tu_edpt_dir(p_endpoint_desc->bEndpointAddress);

  xfer_ctl_t* xfer = XFER_CTL_BASE(epnum, dir);
  xfer->max_size = tu_edpt_packet_size(p_endpoint_desc);
  xfer->interval = p_endpoint_desc->bInterval;

  // Endpoint control
  dwc2_depctl_t depctl = {.value = 0};
  depctl.mps = xfer->max_size;
  depctl.active = 1;
  depctl.type = p_endpoint_desc->bmAttributes.xfer;
  if (p_endpoint_desc->bmAttributes.xfer != TUSB_XFER_ISOCHRONOUS) {
    depctl.set_data0_iso_even = 1;
  }
  if (dir == TUSB_DIR_IN) {
    depctl.tx_fifo_num = epnum;
  }

  dwc2_dep_t* dep = &dwc2->ep[dir == TUSB_DIR_IN ? 0 : 1][epnum];
  dep->ctl = depctl.value;
  dwc2->daintmsk |= TU_BIT(epnum + DAINT_SHIFT(dir));
}

static void edpt_disable(uint8_t rhport, uint8_t ep_addr, bool stall) {
  (void) rhport;

  dwc2_regs_t* dwc2 = DWC2_REG(rhport);
  const uint8_t epnum = tu_edpt_number(ep_addr);
  const uint8_t dir = tu_edpt_dir(ep_addr);
  dwc2_dep_t* dep = &dwc2->ep[dir == TUSB_DIR_IN ? 0 : 1][epnum];

  if (dir == TUSB_DIR_IN) {
    if (!(dep->diepctl & DIEPCTL_EPENA)) {
      dep->diepctl |= DIEPCTL_SNAK | (stall ? DIEPCTL_STALL : 0);
    } else {
      // Stop transmitting packets and NAK IN xfers.
      dep->diepctl |= DIEPCTL_SNAK;
      while ((dep->diepint & DIEPINT_INEPNE) == 0) {}

      // Disable the endpoint.
      dep->diepctl |= DIEPCTL_EPDIS | (stall ? DIEPCTL_STALL : 0);
      while ((dep->diepint & DIEPINT_EPDISD_Msk) == 0) {}

      dep->diepint = DIEPINT_EPDISD;
    }

    // Flush the FIFO, and wait until we have confirmed it cleared.
    dfifo_flush_tx(dwc2, epnum);
  } else {
    // Only disable currently enabled non-control endpoint
    if ((epnum == 0) || !(dep->doepctl & DOEPCTL_EPENA)) {
      dep->doepctl |= stall ? DOEPCTL_STALL : 0;
    } else {
      // Asserting GONAK is required to STALL an OUT endpoint.
      // Simpler to use polling here, we don't use the "B"OUTNAKEFF interrupt
      // anyway, and it can't be cleared by user code. If this while loop never
      // finishes, we have bigger problems than just the stack.
      dwc2->dctl |= DCTL_SGONAK;
      while ((dwc2->gintsts & GINTSTS_BOUTNAKEFF_Msk) == 0) {}

      // Ditto here disable the endpoint.
      dep->doepctl |= DOEPCTL_EPDIS | (stall ? DOEPCTL_STALL : 0);
      while ((dep->doepint & DOEPINT_EPDISD_Msk) == 0) {}

      dep->doepint = DOEPINT_EPDISD;

      // Allow other OUT endpoints to keep receiving.
      dwc2->dctl |= DCTL_CGONAK;
    }
  }
}

// Since this function returns void, it is not possible to return a boolean success message
// We must make sure that this function is not called when the EP is disabled
// Must be called from critical section
static void edpt_schedule_packets(uint8_t rhport, const uint8_t epnum, const uint8_t dir) {
  dwc2_regs_t* dwc2 = DWC2_REG(rhport);
  xfer_ctl_t* const xfer = XFER_CTL_BASE(epnum, dir);
  dwc2_dep_t* dep = &dwc2->ep[dir == TUSB_DIR_IN ? 0 : 1][epnum];

  uint16_t num_packets;
  uint16_t total_bytes;

  // EP0 is limited to one packet per xfer
  if (epnum == 0) {
    total_bytes = tu_min16(_dcd_data.ep0_pending[dir], CFG_TUD_ENDPOINT0_SIZE);
    _dcd_data.ep0_pending[dir] -= total_bytes;
    num_packets = 1;
  } else {
    total_bytes = xfer->total_len;
    num_packets = tu_div_ceil(total_bytes, xfer->max_size);
    if (num_packets == 0) {
      num_packets = 1; // zero length packet still count as 1
    }
  }

  // transfer size: A full OUT transfer (multiple packets, possibly) triggers XFRC.
  dwc2_ep_tsize_t deptsiz = {.value = 0};
  deptsiz.xfer_size = total_bytes;
  deptsiz.packet_count = num_packets;
  dep->tsiz = deptsiz.value;

  // control
  dwc2_depctl_t depctl = {.value = dep->ctl};
  depctl.clear_nak = 1;
  depctl.enable = 1;
  if (depctl.type == DEPCTL_EPTYPE_ISOCHRONOUS && xfer->interval == 1) {
    const dwc2_dsts_t dsts = {.value = dwc2->dsts};
    const uint32_t odd_now = dsts.frame_number & 1u;
    if (odd_now) {
      depctl.set_data0_iso_even = 1;
    } else {
      depctl.set_data1_iso_odd = 1;
    }
  }

  const bool is_dma = dma_device_enabled(dwc2);
  if(is_dma) {
    if (dir == TUSB_DIR_IN && total_bytes != 0) {
      dcd_dcache_clean(xfer->buffer, total_bytes);
    }
    dep->diepdma = (uintptr_t) xfer->buffer;
    dep->diepctl = depctl.value; // enable endpoint
    // Advance buffer pointer for EP0
    if (epnum == 0) {
      xfer->buffer += total_bytes;
    }
  } else {
    dep->diepctl = depctl.value; // enable endpoint

    // Enable tx fifo empty interrupt only if there is data. Note must after depctl enable
    if (dir == TUSB_DIR_IN && total_bytes != 0) {
      // For num_packets = 1 we write the packet directly
      if (num_packets == 1) {
        // Push packet to Tx-FIFO
        if (xfer->ff) {
          volatile uint32_t* tx_fifo = dwc2->fifo[epnum];
          tu_fifo_read_n_const_addr_full_words(xfer->ff, (void*)(uintptr_t)tx_fifo, total_bytes);
        } else {
          dfifo_write_packet(dwc2, epnum, xfer->buffer, total_bytes);
          xfer->buffer += total_bytes;
        }
      } else {
        // Enable TXFE interrupt for multi-packet transfer
        dwc2->diepempmsk |= (1 << epnum);
      }
    }
  }
}

//--------------------------------------------------------------------
// Controller API
//--------------------------------------------------------------------
bool dcd_init(uint8_t rhport, const tusb_rhport_init_t* rh_init) {
  (void) rh_init;
  dwc2_regs_t* dwc2 = DWC2_REG(rhport);

  tu_memclr(&_dcd_data, sizeof(_dcd_data));

  // Core Initialization
  const bool is_highspeed = dwc2_core_is_highspeed(dwc2, TUSB_ROLE_DEVICE);
  const bool is_dma = dma_device_enabled(dwc2);
  TU_ASSERT(dwc2_core_init(rhport, is_highspeed, is_dma));

  //------------- 7.1 Device Initialization -------------//
  // Set device max speed
  uint32_t dcfg = dwc2->dcfg & ~DCFG_DSPD_Msk;
  if (is_highspeed) {
    dcfg |= DCFG_DSPD_HS << DCFG_DSPD_Pos;

    // XCVRDLY: transceiver delay between xcvr_sel and txvalid during device chirp is required
    // when using with some PHYs such as USB334x (USB3341, USB3343, USB3346, USB3347)
    const dwc2_ghwcfg2_t ghwcfg2 = {.value = dwc2->ghwcfg2};
    if (ghwcfg2.hs_phy_type == GHWCFG2_HSPHY_ULPI) {
      dcfg |= DCFG_XCVRDLY;
    }
  } else {
    dcfg |= DCFG_DSPD_FS << DCFG_DSPD_Pos;
  }

  dcfg |= DCFG_NZLSOHSK; // send STALL back and discard if host send non-zlp during control status
  dwc2->dcfg = dcfg;

  dcd_disconnect(rhport);

  // Force device mode
  dwc2->gusbcfg = (dwc2->gusbcfg & ~GUSBCFG_FHMOD) | GUSBCFG_FDMOD;

  // Clear A override, force B Valid
  dwc2->gotgctl = (dwc2->gotgctl & ~GOTGCTL_AVALOEN) | GOTGCTL_BVALOEN | GOTGCTL_BVALOVAL;

#if CFG_TUSB_MCU == OPT_MCU_STM32N6
  // No hardware detection of Vbus B-session is available on the STM32N6
  dwc2->stm32_gccfg |= STM32_GCCFG_VBVALOVAL;
#endif

  // Enable required interrupts
  dwc2->gintmsk |= GINTMSK_OTGINT | GINTMSK_USBRST | GINTMSK_ENUMDNEM | GINTMSK_WUIM;

  // TX FIFO empty level for interrupt is complete empty
  uint32_t gahbcfg = dwc2->gahbcfg;
  gahbcfg |= GAHBCFG_TX_FIFO_EPMTY_LVL;
  gahbcfg |= GAHBCFG_GINT; // Enable global interrupt
  dwc2->gahbcfg = gahbcfg;

  dcd_connect(rhport);
  return true;
}

void dcd_int_enable(uint8_t rhport) {
  dwc2_dcd_int_enable(rhport);
}

void dcd_int_disable(uint8_t rhport) {
  dwc2_dcd_int_disable(rhport);
}

void dcd_set_address(uint8_t rhport, uint8_t dev_addr) {
  dwc2_regs_t* dwc2 = DWC2_REG(rhport);
  dwc2->dcfg = (dwc2->dcfg & ~DCFG_DAD_Msk) | (dev_addr << DCFG_DAD_Pos);

  // Response with status after changing device address
  dcd_edpt_xfer(rhport, tu_edpt_addr(0, TUSB_DIR_IN), NULL, 0);
}

void dcd_remote_wakeup(uint8_t rhport) {
  (void) rhport;

  dwc2_regs_t* dwc2 = DWC2_REG(rhport);

  // set remote wakeup
  dwc2->dctl |= DCTL_RWUSIG;

  // enable SOF to detect bus resume
  dwc2->gintsts = GINTSTS_SOF;
  dwc2->gintmsk |= GINTMSK_SOFM;

  // Per specs: remote wakeup signal bit must be clear within 1-15ms
  dwc2_remote_wakeup_delay();

  dwc2->dctl &= ~DCTL_RWUSIG;
}

void dcd_connect(uint8_t rhport) {
  (void) rhport;
  dwc2_regs_t* dwc2 = DWC2_REG(rhport);

#ifdef TUP_USBIP_DWC2_ESP32
  usb_wrap_otg_conf_reg_t conf = USB_WRAP.otg_conf;
  conf.pad_pull_override = 0;
  conf.dp_pullup = 0;
  conf.dp_pulldown = 0;
  conf.dm_pullup = 0;
  conf.dm_pulldown = 0;
  USB_WRAP.otg_conf = conf;
#endif

  dwc2->dctl &= ~DCTL_SDIS;
}

void dcd_disconnect(uint8_t rhport) {
  (void) rhport;
  dwc2_regs_t* dwc2 = DWC2_REG(rhport);

#ifdef TUP_USBIP_DWC2_ESP32
  usb_wrap_otg_conf_reg_t conf = USB_WRAP.otg_conf;
  conf.pad_pull_override = 1;
  conf.dp_pullup = 0;
  conf.dp_pulldown = 1;
  conf.dm_pullup = 0;
  conf.dm_pulldown = 1;
  USB_WRAP.otg_conf = conf;
#endif

  dwc2->dctl |= DCTL_SDIS;
}

// Be advised: audio, video and possibly other iso-ep classes use dcd_sof_enable() to enable/disable its corresponding ISR on purpose!
void dcd_sof_enable(uint8_t rhport, bool en) {
  (void) rhport;
  dwc2_regs_t* dwc2 = DWC2_REG(rhport);

  _dcd_data.sof_en = en;

  if (en) {
    dwc2->gintsts = GINTSTS_SOF;
    dwc2->gintmsk |= GINTMSK_SOFM;
  } else {
    dwc2->gintmsk &= ~GINTMSK_SOFM;
  }
}

/*------------------------------------------------------------------*/
/* DCD Endpoint port
 *------------------------------------------------------------------*/

bool dcd_edpt_open(uint8_t rhport, tusb_desc_endpoint_t const* desc_edpt) {
  TU_ASSERT(dfifo_alloc(rhport, desc_edpt->bEndpointAddress, tu_edpt_packet_size(desc_edpt)));
  edpt_activate(rhport, desc_edpt);
  return true;
}

// Close all non-control endpoints, cancel all pending transfers if any.
void dcd_edpt_close_all(uint8_t rhport) {
  dwc2_regs_t* dwc2 = DWC2_REG(rhport);
  uint8_t const ep_count = _dwc2_controller[rhport].ep_count;

  usbd_spin_lock(false);

  _dcd_data.allocated_epin_count = 0;

  // Disable non-control interrupt
  dwc2->daintmsk = (1 << DAINTMSK_OEPM_Pos) | (1 << DAINTMSK_IEPM_Pos);

  for (uint8_t n = 1; n < ep_count; n++) {
    for (uint8_t d = 0; d < 2; d++) {
      dwc2_dep_t* dep = &dwc2->ep[d][n];
      if (dep->ctl & EPCTL_EPENA) {
        dep->ctl |= EPCTL_SNAK | EPCTL_EPDIS;
      }
      xfer_status[n][1-d].max_size = 0;
    }
  }

  dfifo_flush_tx(dwc2, 0x10); // all tx fifo
  dfifo_flush_rx(dwc2);
  dfifo_device_init(rhport); // re-init dfifo

  usbd_spin_unlock(false);
}

bool dcd_edpt_iso_alloc(uint8_t rhport, uint8_t ep_addr, uint16_t largest_packet_size) {
  TU_ASSERT(dfifo_alloc(rhport, ep_addr, largest_packet_size));
  return true;
}

bool dcd_edpt_iso_activate(uint8_t rhport,  tusb_desc_endpoint_t const * p_endpoint_desc) {
  // Disable EP to clear potential incomplete transfers
  edpt_disable(rhport, p_endpoint_desc->bEndpointAddress, false);
  edpt_activate(rhport, p_endpoint_desc);
  return true;
}

bool dcd_edpt_xfer(uint8_t rhport, uint8_t ep_addr, uint8_t* buffer, uint16_t total_bytes) {
  uint8_t const epnum = tu_edpt_number(ep_addr);
  uint8_t const dir = tu_edpt_dir(ep_addr);
  xfer_ctl_t* xfer = XFER_CTL_BASE(epnum, dir);
  bool ret;

  usbd_spin_lock(false);

  if (xfer->max_size == 0) {
    ret = false;  // Endpoint is closed
  } else {
    xfer->buffer = buffer;
    xfer->ff = NULL;
    xfer->total_len = total_bytes;

    // EP0 can only handle one packet
    if (epnum == 0) {
      _dcd_data.ep0_pending[dir] = total_bytes;
    }

    // Schedule packets to be sent within interrupt
    edpt_schedule_packets(rhport, epnum, dir);
    ret = true;
  }

  usbd_spin_unlock(false);

  return ret;
}

// The number of bytes has to be given explicitly to allow more flexible control of how many
// bytes should be written and second to keep the return value free to give back a boolean
// success message. If total_bytes is too big, the FIFO will copy only what is available
// into the USB buffer!
bool dcd_edpt_xfer_fifo(uint8_t rhport, uint8_t ep_addr, tu_fifo_t* ff, uint16_t total_bytes) {
  // USB buffers always work in bytes so to avoid unnecessary divisions we demand item_size = 1
  TU_ASSERT(ff->item_size == 1);

  uint8_t const epnum = tu_edpt_number(ep_addr);
  uint8_t const dir = tu_edpt_dir(ep_addr);
  xfer_ctl_t* xfer = XFER_CTL_BASE(epnum, dir);
  bool ret;

  usbd_spin_lock(false);

  if (xfer->max_size == 0) {
    ret = false;  // Endpoint is closed
  } else {
    xfer->buffer = NULL;
    xfer->ff = ff;
    xfer->total_len = total_bytes;

    // Schedule packets to be sent within interrupt
    // TODO xfer fifo may only available for slave mode
    edpt_schedule_packets(rhport, epnum, dir);
    ret = true;
  }

  usbd_spin_unlock(false);

  return ret;
}

void dcd_edpt_stall(uint8_t rhport, uint8_t ep_addr) {
  dwc2_regs_t* dwc2 = DWC2_REG(rhport);
  edpt_disable(rhport, ep_addr, true);
  if((tu_edpt_number(ep_addr) == 0) && dma_device_enabled(dwc2)) {
    dma_setup_prepare(rhport);
  }
}

void dcd_edpt_clear_stall(uint8_t rhport, uint8_t ep_addr) {
  dwc2_regs_t* dwc2 = DWC2_REG(rhport);
  uint8_t const epnum = tu_edpt_number(ep_addr);
  uint8_t const dir = tu_edpt_dir(ep_addr);
  dwc2_dep_t* dep = &dwc2->ep[dir == TUSB_DIR_IN ? 0 : 1][epnum];

  // Clear stall and reset data toggle
  dep->ctl &= ~EPCTL_STALL;;
  dep->ctl |= EPCTL_SD0PID_SEVNFRM;
}

//--------------------------------------------------------------------
// Interrupt Handler
//--------------------------------------------------------------------

// 7.4.1 Initialization on USB Reset
// Must be called from critical section
static void handle_bus_reset(uint8_t rhport) {
  dwc2_regs_t *dwc2 = DWC2_REG(rhport);
  const uint8_t ep_count =  dwc2_ep_count(dwc2);

  tu_memclr(xfer_status, sizeof(xfer_status));

  _dcd_data.sof_en = false;
  _dcd_data.allocated_epin_count = 0;

  // 1. NAK for all OUT endpoints
  for (uint8_t n = 0; n < ep_count; n++) {
    dwc2->epout[n].doepctl |= DOEPCTL_SNAK;
  }

  // Disable all IN endpoints
  for (uint8_t n = 0; n < ep_count; n++) {
    if (dwc2->epin[n].diepctl & DIEPCTL_EPENA) {
      dwc2->epin[n].diepctl |= DIEPCTL_SNAK | DIEPCTL_EPDIS;
    }
  }

  // 2. Set up interrupt mask for EP0
  dwc2->daintmsk = TU_BIT(DAINTMSK_OEPM_Pos) | TU_BIT(DAINTMSK_IEPM_Pos);
  dwc2->doepmsk = DOEPMSK_STUPM | DOEPMSK_XFRCM;
  dwc2->diepmsk = DIEPMSK_TOM | DIEPMSK_XFRCM;

  // 4. Set up DFIFO
  dfifo_flush_tx(dwc2, 0x10); // all tx fifo
  dfifo_flush_rx(dwc2);
  dfifo_device_init(rhport);

  // 5. Reset device address
  dwc2_dcfg_t dcfg = {.value = dwc2->dcfg};
  dcfg.address = 0;
  dwc2->dcfg = dcfg.value;

  // 6. Configure maximum packet size for EP0
  uint8_t mps = 0;
  switch (CFG_TUD_ENDPOINT0_SIZE) {
    case 8: mps = 3; break;
    case 16: mps = 2; break;
    case 32: mps = 1; break;
    case 64: mps = 0; break;
    default: mps = 0; break;
  }

  dwc2->epin[0].ctl &= ~DIEPCTL0_MPSIZ_Msk;
  dwc2->epout[0].ctl &= ~DOEPCTL0_MPSIZ_Msk;
  dwc2->epin[0].ctl |= mps << DIEPCTL0_MPSIZ_Pos;
  dwc2->epout[0].ctl |= mps << DOEPCTL0_MPSIZ_Pos;

  xfer_status[0][TUSB_DIR_OUT].max_size = CFG_TUD_ENDPOINT0_SIZE;
  xfer_status[0][TUSB_DIR_IN].max_size = CFG_TUD_ENDPOINT0_SIZE;

  if(dma_device_enabled(dwc2)) {
    dma_setup_prepare(rhport);
  } else {
    dwc2->epout[0].doeptsiz |= (3 << DOEPTSIZ_STUPCNT_Pos);
  }

  dwc2->gintmsk |= GINTMSK_OEPINT | GINTMSK_IEPINT;
}

static void handle_enum_done(uint8_t rhport) {
  dwc2_regs_t *dwc2 = DWC2_REG(rhport);
  const dwc2_dsts_t dsts = {.value = dwc2->dsts};
  tusb_speed_t speed;
  switch (dsts.enum_speed) {
    case DCFG_SPEED_HIGH:
      speed = TUSB_SPEED_HIGH;
    break;

    case DCFG_SPEED_LOW:
      speed = TUSB_SPEED_LOW;
    break;

    case DCFG_SPEED_FULL_30_60MHZ:
    case DCFG_SPEED_FULL_48MHZ:
    default:
      speed = TUSB_SPEED_FULL;
    break;
  }

  // TODO must update GUSBCFG_TRDT according to link speed
  dcd_event_bus_reset(rhport, speed, true);
}

#if 0
TU_ATTR_ALWAYS_INLINE static inline void print_doepint(uint32_t doepint) {
  const char* str[] = {
    "XFRC", "DIS", "AHBERR", "SETUP_DONE",
    "ORXED", "STATUS_RX", "SETUP_B2B", "RSV7",
    "OPERR", "BNA", "RSV10", "ISODROP",
    "BBLERR", "NAK", "NYET", "SETUP_RX"
  };

  for(uint32_t i=0; i<TU_ARRAY_SIZE(str); i++) {
    if (doepint & TU_BIT(i)) {
      TU_LOG1("%s ", str[i]);
    }
  }
  TU_LOG1("\r\n");
}
#endif

#if CFG_TUD_DWC2_SLAVE_ENABLE
// Process shared receive FIFO, this interrupt is only used in Slave mode
static void handle_rxflvl_irq(uint8_t rhport) {
  dwc2_regs_t* dwc2 = DWC2_REG(rhport);
  const volatile uint32_t* rx_fifo = dwc2->fifo[0];

  // Pop control word off FIFO
  const dwc2_grxstsp_t grxstsp = {.value = dwc2->grxstsp};
  const uint8_t epnum = grxstsp.ep_ch_num;

  dwc2_dep_t* epout = &dwc2->epout[epnum];

  switch (grxstsp.packet_status) {
    case GRXSTS_PKTSTS_GLOBAL_OUT_NAK:
      // Global OUT NAK: do nothing
      break;

    case GRXSTS_PKTSTS_SETUP_RX: {
      // Setup packet received
      uint32_t* setup = (uint32_t*)(uintptr_t) _dcd_usbbuf.setup_packet;
      // We can receive up to three setup packets in succession, but only the last one is valid.
      setup[0] = (*rx_fifo);
      setup[1] = (*rx_fifo);
      break;
    }

    case GRXSTS_PKTSTS_SETUP_DONE:
      // Setup packet done:
      // After popping this out, dwc2 asserts a DOEPINT_SETUP interrupt which is handled by handle_epout_irq()
      epout->doeptsiz |= (3 << DOEPTSIZ_STUPCNT_Pos);
      break;

    case GRXSTS_PKTSTS_RX_DATA: {
      // Out packet received
      const uint16_t byte_count = grxstsp.byte_count;
      xfer_ctl_t* xfer = XFER_CTL_BASE(epnum, TUSB_DIR_OUT);

      if (byte_count) {
        // Read packet off RxFIFO
        if (xfer->ff) {
          tu_fifo_write_n_const_addr_full_words(xfer->ff, (const void*) (uintptr_t) rx_fifo, byte_count);
        } else {
          dfifo_read_packet(dwc2, xfer->buffer, byte_count);
          xfer->buffer += byte_count;
        }
      }

<<<<<<< HEAD
        // short packet, minus remaining bytes (xfer_size)
        if (byte_count < xfer->max_size) {
          const dwc2_ep_tsize_t tsiz = {.value = epout->tsiz};
          xfer->total_len -= tsiz.xfer_size;
          if (epnum == 0) {
            _dcd_data.ep0_pending[TUSB_DIR_OUT] = 0;
          }
=======
      // short packet (including ZLP when byte_count == 0), minus remaining bytes (xfer_size)
      if (byte_count < xfer->max_size) {
        const dwc2_ep_tsize_t tsiz = {.value = epout->tsiz};
        xfer->total_len -= tsiz.xfer_size;
        if (epnum == 0) {
          xfer->total_len -= _dcd_data.ep0_pending[TUSB_DIR_OUT];
          _dcd_data.ep0_pending[TUSB_DIR_OUT] = 0;
>>>>>>> 2e29d1c6
        }
      }

      break;
    }

    case GRXSTS_PKTSTS_RX_COMPLETE:
      // Out packet done
      // After this entry is popped from the receive FIFO, dwc2 asserts a Transfer Completed interrupt on
      // the specified OUT endpoint which will be handled by handle_epout_irq()
      break;

    default: break;
  }
}

static void handle_epout_slave(uint8_t rhport, uint8_t epnum, dwc2_doepint_t doepint_bm) {
  if (doepint_bm.setup_phase_done) {
    // Cleanup previous pending EP0 IN transfer if any
    dwc2_dep_t* epin0 = &DWC2_REG(rhport)->epin[0];
    if (epin0->diepctl & DIEPCTL_EPENA) {
      edpt_disable(rhport, 0x80, false);
    }
    dcd_event_setup_received(rhport, _dcd_usbbuf.setup_packet, true);
    return;
  }

  // Normal OUT transfer complete
  if (doepint_bm.xfer_complete) {
    // only handle data skip if it is setup or status related
    // Note: even though (xfer_complete + status_phase_rx) is for buffered DMA only, for STM32L47x (dwc2 v3.00a) they
    // can is set when GRXSTS_PKTSTS_SETUP_RX is popped therefore they can bet set before/together with setup_phase_done
    if (!doepint_bm.status_phase_rx && !doepint_bm.setup_packet_rx) {
      xfer_ctl_t* xfer = XFER_CTL_BASE(epnum, TUSB_DIR_OUT);

      if ((epnum == 0) && _dcd_data.ep0_pending[TUSB_DIR_OUT]) {
        // EP0 can only handle one packet, Schedule another packet to be received.
        edpt_schedule_packets(rhport, epnum, TUSB_DIR_OUT);
      } else {
        dcd_event_xfer_complete(rhport, epnum, xfer->total_len, XFER_RESULT_SUCCESS, true);
      }
    }
  }
}

static void handle_epin_slave(uint8_t rhport, uint8_t epnum, dwc2_diepint_t diepint_bm) {
  dwc2_regs_t* dwc2 = DWC2_REG(rhport);
  dwc2_dep_t* epin = &dwc2->epin[epnum];
  xfer_ctl_t* xfer = XFER_CTL_BASE(epnum, TUSB_DIR_IN);

  if (diepint_bm.xfer_complete) {
    if ((epnum == 0) && _dcd_data.ep0_pending[TUSB_DIR_IN]) {
      // EP0 can only handle one packet. Schedule another packet to be transmitted.
      edpt_schedule_packets(rhport, epnum, TUSB_DIR_IN);
    } else {
      dcd_event_xfer_complete(rhport, epnum | TUSB_DIR_IN_MASK, xfer->total_len, XFER_RESULT_SUCCESS, true);
    }
  }

  // TX FIFO empty bit is read-only. It will only be cleared by hardware when written bytes is more than
  // - 64 bytes or
  // - Half/Empty of TX FIFO size (configured by GAHBCFG.TXFELVL)
  if (diepint_bm.txfifo_empty && (dwc2->diepempmsk & (1 << epnum))) {
    dwc2_ep_tsize_t tsiz = {.value = epin->tsiz};
    const uint16_t remain_packets = tsiz.packet_count;

    // Process every single packet (only whole packets can be written to fifo)
    for (uint16_t i = 0; i < remain_packets; i++) {
      tsiz.value = epin->tsiz;
      const uint16_t remain_bytes = (uint16_t) tsiz.xfer_size;
      const uint16_t xact_bytes = tu_min16(remain_bytes, xfer->max_size);

      // Check if dtxfsts has enough space available
      if (xact_bytes > ((epin->dtxfsts & DTXFSTS_INEPTFSAV_Msk) << 2)) {
        break;
      }

      // Push packet to Tx-FIFO
      if (xfer->ff) {
        volatile uint32_t* tx_fifo = dwc2->fifo[epnum];
        tu_fifo_read_n_const_addr_full_words(xfer->ff, (void*)(uintptr_t)tx_fifo, xact_bytes);
      } else {
        dfifo_write_packet(dwc2, epnum, xfer->buffer, xact_bytes);
        xfer->buffer += xact_bytes;
      }
    }

    // Turn off TXFE if all bytes are written.
    tsiz.value = epin->tsiz;
    if (tsiz.xfer_size == 0) {
      dwc2->diepempmsk &= ~(1 << epnum);
    }
  }
}
#endif

#if CFG_TUD_DWC2_DMA_ENABLE
static void handle_epout_dma(uint8_t rhport, uint8_t epnum, dwc2_doepint_t doepint_bm) {
  dwc2_regs_t* dwc2 = DWC2_REG(rhport);

  if (doepint_bm.setup_phase_done) {
    // Cleanup previous pending EP0 IN transfer if any
    dwc2_dep_t* epin0 = &DWC2_REG(rhport)->epin[0];
    if (epin0->diepctl & DIEPCTL_EPENA) {
      edpt_disable(rhport, 0x80, false);
    }
    dma_setup_prepare(rhport);
    dcd_dcache_invalidate(_dcd_usbbuf.setup_packet, 8);
    dcd_event_setup_received(rhport, _dcd_usbbuf.setup_packet, true);
    return;
  }

  // OUT XFER complete
  if (doepint_bm.xfer_complete) {
    // only handle data skip if it is setup or status related
    // Normal OUT transfer complete
    if (!doepint_bm.status_phase_rx && !doepint_bm.setup_packet_rx) {
      if ((epnum == 0) && _dcd_data.ep0_pending[TUSB_DIR_OUT]) {
        // EP0 can only handle one packet Schedule another packet to be received.
        edpt_schedule_packets(rhport, epnum, TUSB_DIR_OUT);
      } else {
        dwc2_dep_t* epout = &dwc2->epout[epnum];
        xfer_ctl_t* xfer = XFER_CTL_BASE(epnum, TUSB_DIR_OUT);

        // determine actual received bytes
        const dwc2_ep_tsize_t tsiz = {.value = epout->tsiz};
        const uint16_t remain = tsiz.xfer_size;
        xfer->total_len -= remain;

        // this is ZLP, so prepare EP0 for next setup
        // TODO use status phase rx
        if(epnum == 0 && xfer->total_len == 0) {
          dma_setup_prepare(rhport);
        }

        dcd_dcache_invalidate(xfer->buffer, xfer->total_len);
        dcd_event_xfer_complete(rhport, epnum, xfer->total_len, XFER_RESULT_SUCCESS, true);
      }
    }
  }
}

static void handle_epin_dma(uint8_t rhport, uint8_t epnum, dwc2_diepint_t diepint_bm) {
  xfer_ctl_t* xfer = XFER_CTL_BASE(epnum, TUSB_DIR_IN);

  if (diepint_bm.xfer_complete) {
    if ((epnum == 0) && _dcd_data.ep0_pending[TUSB_DIR_IN]) {
      // EP0 can only handle one packet. Schedule another packet to be transmitted.
      edpt_schedule_packets(rhport, epnum, TUSB_DIR_IN);
    } else {
      if(epnum == 0) {
        dma_setup_prepare(rhport);
      }
      dcd_event_xfer_complete(rhport, epnum | TUSB_DIR_IN_MASK, xfer->total_len, XFER_RESULT_SUCCESS, true);
    }
  }
}
#endif

static void handle_ep_irq(uint8_t rhport, uint8_t dir) {
  dwc2_regs_t* dwc2 = DWC2_REG(rhport);
  const bool is_dma = dma_device_enabled(dwc2);
  const uint8_t ep_count = dwc2_ep_count(dwc2);
  const uint8_t daint_offset = (dir == TUSB_DIR_IN) ? DAINT_IEPINT_Pos : DAINT_OEPINT_Pos;
  dwc2_dep_t* ep_base = &dwc2->ep[dir == TUSB_DIR_IN ? 0 : 1][0];

  // DAINT for a given EP clears when DEPINTx is cleared.
  // EPINT will be cleared when DAINT bits are cleared.
  for (uint8_t epnum = 0; epnum < ep_count; epnum++) {
    if (dwc2->daint & TU_BIT(daint_offset + epnum)) {
      dwc2_dep_t* epout = &ep_base[epnum];
      union {
        uint32_t value;
        dwc2_diepint_t diepint_bm;
        dwc2_doepint_t doepint_bm;
      } intr;
      intr.value = epout->intr;

      epout->intr = intr.value; // Clear interrupt

      if (is_dma) {
        #if CFG_TUD_DWC2_DMA_ENABLE
        if (dir == TUSB_DIR_IN) {
          handle_epin_dma(rhport, epnum, intr.diepint_bm);
        } else {
          handle_epout_dma(rhport, epnum, intr.doepint_bm);
        }
        #endif
      } else {
        #if CFG_TUD_DWC2_SLAVE_ENABLE
        if (dir == TUSB_DIR_IN) {
          handle_epin_slave(rhport, epnum, intr.diepint_bm);
        } else {
          handle_epout_slave(rhport, epnum, intr.doepint_bm);
        }
        #endif
      }
    }
  }
}

/* Interrupt Hierarchy
                 DIEPINT  DIEPINT
                    \       /
                     \     /
                      DAINT
                     /     \
                    /       \
     GINTSTS:    OEPInt    IEPInt | USBReset | EnumDone | USBSusp | WkUpInt | OTGInt | SOF | RXFLVL

  Note: when OTG_MULTI_PROC_INTRPT = 1, Device Each endpoint interrupt deachint/deachmsk/diepeachmsk/doepeachmsk
  are combined to generate dedicated interrupt line for each endpoint.
 */
void dcd_int_handler(uint8_t rhport) {
  dwc2_regs_t* dwc2 = DWC2_REG(rhport);
  const uint32_t gintmask = dwc2->gintmsk;
  const uint32_t gintsts = dwc2->gintsts & gintmask;

  if (gintsts & GINTSTS_USBRST) {
    // USBRST is start of reset.
    dwc2->gintsts = GINTSTS_USBRST;

    usbd_spin_lock(true);
    handle_bus_reset(rhport);
    usbd_spin_unlock(true);
  }

  if (gintsts & GINTSTS_ENUMDNE) {
    // ENUMDNE is the end of reset where speed of the link is detected
    dwc2->gintsts = GINTSTS_ENUMDNE;
    dwc2->gintmsk |= GINTMSK_USBSUSPM;
    handle_enum_done(rhport);
  }

  if (gintsts & GINTSTS_USBSUSP) {
    dwc2->gintsts = GINTSTS_USBSUSP;
    dwc2->gintmsk &= ~GINTMSK_USBSUSPM;
    dcd_event_bus_signal(rhport, DCD_EVENT_SUSPEND, true);
  }

  if (gintsts & GINTSTS_WKUINT) {
    dwc2->gintsts = GINTSTS_WKUINT;
    dwc2->gintmsk |= GINTMSK_USBSUSPM;
    dcd_event_bus_signal(rhport, DCD_EVENT_RESUME, true);
  }

  // TODO check GINTSTS_DISCINT for disconnect detection
  // if(int_status & GINTSTS_DISCINT)

  if (gintsts & GINTSTS_OTGINT) {
    // OTG INT bit is read-only
    const uint32_t otg_int = dwc2->gotgint;

    if (otg_int & GOTGINT_SEDET) {
      dcd_event_bus_signal(rhport, DCD_EVENT_UNPLUGGED, true);
    }

    dwc2->gotgint = otg_int;
  }

  if(gintsts & GINTSTS_SOF) {
    dwc2->gintsts = GINTSTS_SOF;
    dwc2->gintmsk |= GINTMSK_USBSUSPM;
    const uint32_t frame = (dwc2->dsts & DSTS_FNSOF) >> DSTS_FNSOF_Pos;

    // Disable SOF interrupt if SOF was not explicitly enabled since SOF was used for remote wakeup detection
    if (!_dcd_data.sof_en) {
      dwc2->gintmsk &= ~GINTMSK_SOFM;
    }

    dcd_event_sof(rhport, frame, true);
  }

#if CFG_TUD_DWC2_SLAVE_ENABLE
  // RxFIFO non-empty interrupt handling.
  if (gintsts & GINTSTS_RXFLVL) {
    // RXFLVL bit is read-only
    dwc2->gintmsk &= ~GINTMSK_RXFLVLM; // disable RXFLVL interrupt while reading

    do {
      handle_rxflvl_irq(rhport); // read all packets
    } while(dwc2->gintsts & GINTSTS_RXFLVL);

    dwc2->gintmsk |= GINTMSK_RXFLVLM;
  }
#endif

  // OUT endpoint interrupt handling.
  if (gintsts & GINTSTS_OEPINT) {
    // OEPINT is read-only, clear using DOEPINTn
    handle_ep_irq(rhport, TUSB_DIR_OUT);
  }

  // IN endpoint interrupt handling.
  if (gintsts & GINTSTS_IEPINT) {
    // IEPINT bit read-only, clear using DIEPINTn
    handle_ep_irq(rhport, TUSB_DIR_IN);
  }
}

#if CFG_TUD_TEST_MODE
void dcd_enter_test_mode(uint8_t rhport, tusb_feature_test_mode_t test_selector) {
  dwc2_regs_t* dwc2 = DWC2_REG(rhport);

  // Enable the test mode
  dwc2->dctl = (dwc2->dctl & ~DCTL_TCTL_Msk) | (((uint8_t) test_selector) << DCTL_TCTL_Pos);
}
#endif

#endif<|MERGE_RESOLUTION|>--- conflicted
+++ resolved
@@ -833,26 +833,14 @@
         }
       }
 
-<<<<<<< HEAD
-        // short packet, minus remaining bytes (xfer_size)
-        if (byte_count < xfer->max_size) {
-          const dwc2_ep_tsize_t tsiz = {.value = epout->tsiz};
-          xfer->total_len -= tsiz.xfer_size;
-          if (epnum == 0) {
-            _dcd_data.ep0_pending[TUSB_DIR_OUT] = 0;
-          }
-=======
       // short packet (including ZLP when byte_count == 0), minus remaining bytes (xfer_size)
       if (byte_count < xfer->max_size) {
         const dwc2_ep_tsize_t tsiz = {.value = epout->tsiz};
         xfer->total_len -= tsiz.xfer_size;
         if (epnum == 0) {
-          xfer->total_len -= _dcd_data.ep0_pending[TUSB_DIR_OUT];
           _dcd_data.ep0_pending[TUSB_DIR_OUT] = 0;
->>>>>>> 2e29d1c6
         }
       }
-
       break;
     }
 
