--- conflicted
+++ resolved
@@ -1312,14 +1312,10 @@
     hprt |= HPRT_CONN_DETECT;
 
     if (hprt_bm.conn_status) {
-<<<<<<< HEAD
       if (!_hcd_data.attach_debounce) {
         _hcd_data.attach_debounce = true; // block new attach events until the debounce delay is over
         hcd_event_device_attach(rhport, in_isr);
       }
-=======
-      hcd_event_device_attach(rhport, in_isr);
->>>>>>> e44f556a
     }
   }
 
@@ -1385,7 +1381,6 @@
   if (gintsts & GINTSTS_DISCINT) {
     // Device disconnected
     dwc2->gintsts = GINTSTS_DISCINT;
-<<<<<<< HEAD
 
     // ignore device removal if attach debounce is active
     // it will evaluate the port status after the debounce delay
@@ -1393,10 +1388,6 @@
       if (!(dwc2->hprt & HPRT_CONN_STATUS)) {
         hcd_event_device_remove(rhport, in_isr);
       }
-=======
-    if (!(dwc2->hprt & HPRT_CONN_STATUS)) {
-      hcd_event_device_remove(rhport, in_isr);
->>>>>>> e44f556a
     }
   }
 
