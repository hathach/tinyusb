--- conflicted
+++ resolved
@@ -516,14 +516,9 @@
     TU_VERIFY(stream_claim(hwid, s), 0);
     TU_ASSERT(stream_xfer(hwid, s, s->ep_bufsize), 0);
     return s->ep_bufsize;
-<<<<<<< HEAD
-  } else {
-=======
   } else
   #endif
   {
-    const uint16_t mps = s->is_mps512 ? TUSB_EPSIZE_BULK_HS : TUSB_EPSIZE_BULK_FS;
->>>>>>> 0e48fe86
     uint16_t available = tu_fifo_remaining(&s->ff);
 
     // Prepare for incoming data but only allow what we can store in the ring buffer.
