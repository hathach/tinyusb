--- conflicted
+++ resolved
@@ -285,12 +285,9 @@
   #define CFG_TUSB_OS_INC_PATH
 #endif
 
-<<<<<<< HEAD
-=======
 // mutex is only needed for RTOS TODO also required with multiple core MCUs
 #define TUSB_OPT_MUTEX      (CFG_TUSB_OS != OPT_OS_NONE)
 
->>>>>>> 55a5fd59
 //--------------------------------------------------------------------
 // Device Options (Default)
 //--------------------------------------------------------------------
